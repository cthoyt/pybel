# -*- coding: utf-8 -*-

import logging
import os
import tempfile
import unittest
from json import dumps

from pybel import BELGraph
from pybel.constants import *
from pybel.manager.cache import CacheManager
from pybel.parser.parse_bel import BelParser
from pybel.parser.parse_exceptions import *
from pybel.parser.utils import any_subdict_matches
from requests.compat import urlparse

log = logging.getLogger(__name__)

dir_path = os.path.dirname(os.path.realpath(__file__))
owl_dir_path = os.path.join(dir_path, 'owl')
bel_dir_path = os.path.join(dir_path, 'bel')
belns_dir_path = os.path.join(dir_path, 'belns')
belanno_dir_path = os.path.join(dir_path, 'belanno')
beleq_dir_path = os.path.join(dir_path, 'beleq')

test_bel_simple = os.path.join(bel_dir_path, 'test_bel.bel')
test_bel_extensions = os.path.join(bel_dir_path, 'test_bel_owl_extension.bel')
test_bel_slushy = os.path.join(bel_dir_path, 'slushy.bel')
test_bel_thorough = os.path.join(bel_dir_path, 'thorough.bel')
test_bel_isolated = os.path.join(bel_dir_path, 'isolated.bel')
test_bel_misordered = os.path.join(bel_dir_path, 'misordered.bel')

test_owl_pizza = os.path.join(owl_dir_path, 'pizza_onto.owl')
test_owl_wine = os.path.join(owl_dir_path, 'wine.owl')
test_owl_ado = os.path.join(owl_dir_path, 'ado.owl')

test_an_1 = os.path.join(belanno_dir_path, 'test_an_1.belanno')

test_ns_1 = os.path.join(belns_dir_path, 'test_ns_1.belns')
test_ns_2 = os.path.join(belns_dir_path, 'test_ns_1_updated.belns')
test_ns_nocache = os.path.join(belns_dir_path, 'test_nocache.belns')

test_eq_1 = os.path.join(beleq_dir_path, 'disease-ontology.beleq')
test_eq_2 = os.path.join(beleq_dir_path, 'mesh-diseases.beleq')

test_citation_dict = {
    CITATION_TYPE: 'PubMed',
    CITATION_NAME: 'TestName',
    CITATION_REFERENCE: '1235813'
}
SET_CITATION_TEST = 'SET Citation = {{"{type}","{name}","{reference}"}}'.format(**test_citation_dict)
test_evidence_text = 'I read it on Twitter'
test_set_evidence = 'SET Evidence = "{}"'.format(test_evidence_text)

CHEBI_KEYWORD = 'CHEBI'
CHEBI_URL = DEFAULT_NAMESPACE_RESOURCES + 'chebi.belns'
CELL_LINE_KEYWORD = 'CellLine'
CELL_LINE_URL = DEFAULT_ANNOTATION_RESOURCES + 'cell-line.belanno'
HGNC_KEYWORD = 'HGNC'
HGNC_URL = DEFAULT_NAMESPACE_RESOURCES + 'hgnc-human-genes.belns'
MESH_DISEASES_KEYWORD = 'MeSHDisease'
MESH_DISEASES_URL = DEFAULT_ANNOTATION_RESOURCES + "mesh-diseases.belanno"

pizza_iri = 'http://www.lesfleursdunormal.fr/static/_downloads/pizza_onto.owl'
wine_iri = 'http://www.w3.org/TR/2003/PR-owl-guide-20031209/wine'

AKT1 = (PROTEIN, 'HGNC', 'AKT1')
EGFR = (PROTEIN, 'HGNC', 'EGFR')
FADD = (PROTEIN, 'HGNC', 'FADD')
CASP8 = (PROTEIN, 'HGNC', 'CASP8')


def update_provenance(bel_parser):
    """Sticks provenance in a BEL parser
    
    :param pybel.parser.parse_bel.BelParser bel_parser: 
    :return: 
    """
    bel_parser.control_parser.citation.update(test_citation_dict)
    bel_parser.control_parser.evidence = test_evidence_text


def any_dict_matches(dict_of_dicts, query_dict):
    return any(query_dict == sd for sd in dict_of_dicts.values())


def assertHasNode(self, node, graph, **kwargs):
    """A helper function for checking if a node with the given properties is contained within a graph

    :param self: A Test Case
    :type self: unittest.TestCase
    :param node: 
    :param graph:
    :type graph: BELGraph
    :param kwargs:
    """
    self.assertTrue(graph.has_node(node), msg='{} not found in graph'.format(node))
    if kwargs:
        missing = set(kwargs) - set(graph.node[node])
        self.assertFalse(missing, msg="Missing {} in node data".format(', '.join(sorted(missing))))
        self.assertTrue(all(kwarg in graph.node[node] for kwarg in kwargs),
                        msg="Missing kwarg in node data")
        self.assertEqual(kwargs, {k: graph.node[node][k] for k in kwargs},
                         msg="Wrong values in node data")


def assertHasEdge(self, u, v, graph, permissive=True, **kwargs):
    """A helper function for checking if an edge with the given properties is contained within a graph

    :param self: A TestCase
    :type self: unittest.TestCase
    :param u: source node
    :type u: tuple
    :param v: target node
    :type v: tuple
    :param graph: underlying graph
    :type graph: BELGraph
    :param kwargs: splat the data to match
    """
    self.assertTrue(graph.has_edge(u, v), msg='Edge ({}, {}) not in graph'.format(u, v))

    if not kwargs:
        return

    if permissive:
        matches = any_subdict_matches(graph.edge[u][v], kwargs)
    else:
        matches = any_dict_matches(graph.edge[u][v], kwargs)

    msg = 'No edge ({}, {}) with correct properties. expected:\n {}\nbut got:\n{}'.format(
        u,
        v,
        dumps(kwargs, indent=2, sort_keys=True),
        dumps(graph.edge[u][v], indent=2, sort_keys=True)
    )
    self.assertTrue(matches, msg=msg)


def identifier(namespace, name):
    return {NAMESPACE: namespace, NAME: name}


def default_identifier(name):
    """Convenience function for building a default namespace/name pair"""
    return identifier(BEL_DEFAULT_NAMESPACE, name)


class TestGraphMixin(unittest.TestCase):
    def assertHasNode(self, g, n, **kwargs):
        """Helper for asserting node membership
        
        :param g: Graph 
        :param n: Node
        :param kwargs: 
        """
        assertHasNode(self, n, g, **kwargs)

    def assertHasEdge(self, g, u, v, **kwargs):
        """Helper for asserting edge membership
        
        :param g: Graph
        :param u: Source node
        :param v: Target node
        :param kwargs: 
        """
        assertHasEdge(self, u, v, g, **kwargs)


class TemporaryCacheClsMixin(unittest.TestCase):
    """Facilitates generating a database in a temporary file on a class-by-class basis"""

    @classmethod
    def setUpClass(cls):
        cls.test_connection = os.environ.get('PYBEL_TEST_CONNECTION')

        if cls.test_connection:
            cls.connection = cls.test_connection
        else:
            cls.fd, cls.path = tempfile.mkstemp()
            cls.connection = 'sqlite:///' + cls.path
            log.info('Test generated connection string %s', cls.connection)

        cls.manager = CacheManager(connection=cls.connection)
        cls.manager.create_all()

    @classmethod
    def tearDownClass(cls):
        cls.manager.session.close()
        if not cls.test_connection:
            os.close(cls.fd)
            os.remove(cls.path)


class FleetingTemporaryCacheMixin(TemporaryCacheClsMixin):
    """This class makes a manager available for the entire existence of the class but deletes everything that gets
    stuck in it after each test"""

    def setUp(self):
        super(FleetingTemporaryCacheMixin, self).setUp()

<<<<<<< HEAD
        self.manager.reset_database()
        # self.manager.drop_graphs()
        # self.manager.drop_nodes()
        # self.manager.drop_namespaces()
        # self.manager.drop_annotations()
=======
        self.manager.drop_namespaces()
        self.manager.drop_annotations()
        self.manager.drop_networks()
>>>>>>> def553b3


class TestTokenParserBase(unittest.TestCase):
    @classmethod
    def setUpClass(cls):
        cls.graph = BELGraph()
        cls.parser = BelParser(cls.graph, autostreamline=False)

    def setUp(self):
        self.parser.clear()

    def assertHasNode(self, member, **kwargs):
        assertHasNode(self, member, self.parser.graph, **kwargs)

    def assertHasEdge(self, u, v, **kwargs):
        assertHasEdge(self, u, v, self.parser.graph, **kwargs)


expected_test_simple_metadata = {
    METADATA_NAME: "PyBEL Test Simple",
    METADATA_DESCRIPTION: "Made for testing PyBEL parsing",
    METADATA_VERSION: "1.6.0",
    METADATA_COPYRIGHT: "Copyright (c) Charles Tapley Hoyt. All Rights Reserved.",
    METADATA_AUTHORS: "Charles Tapley Hoyt",
    METADATA_LICENSES: "WTF License",
    METADATA_CONTACT: "charles.hoyt@scai.fraunhofer.de"
}

expected_test_thorough_metadata = {
    METADATA_NAME: "PyBEL Test Thorough",
    METADATA_DESCRIPTION: "Statements made up to contain many conceivable variants of nodes from BEL",
    METADATA_VERSION: "1.0.0",
    METADATA_COPYRIGHT: "Copyright (c) Charles Tapley Hoyt. All Rights Reserved.",
    METADATA_AUTHORS: "Charles Tapley Hoyt",
    METADATA_LICENSES: "WTF License",
    METADATA_CONTACT: "charles.hoyt@scai.fraunhofer.de"
}

expected_test_bel_4_metadata = {
    METADATA_NAME: "PyBEL Test OWL Extension",
    METADATA_DESCRIPTION: "Tests the use of OWL ontologies as namespaces",
    METADATA_VERSION: "1.6.0",
    METADATA_COPYRIGHT: "Copyright (c) Charles Tapley Hoyt. All Rights Reserved.",
    METADATA_AUTHORS: "Charles Tapley Hoyt",
    METADATA_LICENSES: "WTF License",
    METADATA_CONTACT: "charles.hoyt@scai.fraunhofer.de"
}

expected_test_slushy_metadata = {
    METADATA_NAME: "Worst. BEL Document. Ever.",
    METADATA_DESCRIPTION: "This document outlines all of the evil and awful work that is possible during BEL curation",
    METADATA_VERSION: "0.0",
    METADATA_AUTHORS: "Charles Tapley Hoyt",
    METADATA_LICENSES: "WTF License",
}


def build_variant_dict(variant):
    """A convenience function for building a variant dictionary"""
    return {KIND: HGVS, IDENTIFIER: variant}


def get_uri_name(url):
    """Gets the file name from the end of the URL. Only useful for PyBEL's testing though since it looks specifically
    if the file is from the weird owncloud resources distributed by Fraunhofer"""
    url_parsed = urlparse(url)

    if url.startswith(FRAUNHOFER_RESOURCES):
        return url_parsed.query.split('=')[-1]
    else:
        url_parts = url_parsed.path.split('/')
        return url_parts[-1]


def help_check_hgnc(self, namespace_dict):
    self.assertIn(HGNC_KEYWORD, namespace_dict)

    self.assertIn('MHS2', namespace_dict[HGNC_KEYWORD])
    self.assertEqual(set('G'), set(namespace_dict[HGNC_KEYWORD]['MHS2']))

    self.assertIn('MIATNB', namespace_dict[HGNC_KEYWORD])
    self.assertEqual(set('GR'), set(namespace_dict[HGNC_KEYWORD]['MIATNB']))

    self.assertIn('MIA', namespace_dict[HGNC_KEYWORD])
    self.assertEqual(set('GRP'), set(namespace_dict[HGNC_KEYWORD]['MIA']))


BEL_THOROUGH_NODES = {
    (ABUNDANCE, 'CHEBI', 'oxygen atom'),
    (GENE, 'HGNC', 'AKT1', (GMOD, (BEL_DEFAULT_NAMESPACE, 'Me'))),
    (GENE, 'HGNC', 'AKT1'),
    (GENE, 'HGNC', 'AKT1', (HGVS, 'p.Phe508del')),
    (PROTEIN, 'HGNC', 'AKT1'),
    (GENE, 'HGNC', 'AKT1', (HGVS, 'c.308G>A')),
    (GENE, ('HGNC', 'TMPRSS2'), ('c', 1, 79), ('HGNC', 'ERG'), ('c', 312, 5034)),
    (GENE, 'HGNC', 'AKT1', (HGVS, 'c.1521_1523delCTT'), (HGVS, 'c.308G>A'), (HGVS, 'p.Phe508del')),
    (MIRNA, 'HGNC', 'MIR21'),
    (GENE, ('HGNC', 'BCR'), ('c', '?', 1875), ('HGNC', 'JAK2'), ('c', 2626, '?')),
    (GENE, 'HGNC', 'CFTR', (HGVS, 'c.1521_1523delCTT')),
    (GENE, 'HGNC', 'CFTR'),
    (GENE, 'HGNC', 'CFTR', (HGVS, 'g.117199646_117199648delCTT')),
    (GENE, 'HGNC', 'CFTR', (HGVS, 'c.1521_1523delCTT')),
    (PROTEIN, 'HGNC', 'AKT1', (PMOD, (BEL_DEFAULT_NAMESPACE, 'Ph'), 'Ser', 473)),
    (MIRNA, 'HGNC', 'MIR21', (HGVS, 'p.Phe508del')),
    (PROTEIN, 'HGNC', 'AKT1', (HGVS, 'p.C40*')),
    (PROTEIN, 'HGNC', 'AKT1', (HGVS, 'p.Ala127Tyr'), (PMOD, (BEL_DEFAULT_NAMESPACE, 'Ph'), 'Ser')),
    (GENE, ('HGNC', 'CHCHD4'), ('?',), ('HGNC', 'AIFM1'), ('?',)),
    (PROTEIN, ('HGNC', 'TMPRSS2'), ('p', 1, 79), ('HGNC', 'ERG'), ('p', 312, 5034)),
    (PROTEIN, 'HGNC', 'AKT1', (HGVS, 'p.Arg1851*')),
    (PROTEIN, ('HGNC', 'BCR'), ('p', '?', 1875), ('HGNC', 'JAK2'), ('p', 2626, '?')),
    (PROTEIN, 'HGNC', 'AKT1', (HGVS, 'p.40*')),
    (PROTEIN, ('HGNC', 'CHCHD4'), ('?',), ('HGNC', 'AIFM1'), ('?',)),
    (PROTEIN, 'HGNC', 'CFTR', (HGVS, '=')),
    (PROTEIN, 'HGNC', 'CFTR'),
    (PROTEIN, 'HGNC', 'EGFR'),
    (PROTEIN, 'HGNC', 'CFTR', (HGVS, '?')),
    (PATHOLOGY, 'MESHD', 'Adenocarcinoma'),
    (PROTEIN, 'HGNC', 'CFTR', (HGVS, 'p.Phe508del')),
    (PROTEIN, 'HGNC', 'MIA', (FRAGMENT, (5, 20))),
    (PROTEIN, 'HGNC', 'MIA'),
    (COMPLEX, 'GOCC', 'interleukin-23 complex'),
    (PROTEIN, 'HGNC', 'MIA', (FRAGMENT, (1, '?'))),
    (PROTEIN, 'HGNC', 'MIA', (FRAGMENT, '?')),
    (PROTEIN, 'HGNC', 'MIA', (FRAGMENT, '?', '55kD')),
    (PROTEIN, 'HGNC', 'CFTR', (HGVS, 'p.Gly576Ala')),
    (RNA, 'HGNC', 'AKT1'),
    (RNA, 'HGNC', 'AKT1', (HGVS, 'c.1521_1523delCTT'), (HGVS, 'p.Phe508del')),
    (RNA, ('HGNC', 'TMPRSS2'), ('r', 1, 79), ('HGNC', 'ERG'), ('r', 312, 5034)),
    (RNA, ('HGNC', 'TMPRSS2'), ('?',), ('HGNC', 'ERG'), ('?',)),
    (COMPLEX, (GENE, 'HGNC', 'NCF1'), (PROTEIN, 'HGNC', 'HBP1')),
    (PROTEIN, 'HGNC', 'HBP1'),
    (GENE, 'HGNC', 'NCF1'),
    (RNA, ('HGNC', 'BCR'), ('r', '?', 1875), ('HGNC', 'JAK2'), ('r', 2626, '?')),
    (RNA, ('HGNC', 'CHCHD4'), ('?',), ('HGNC', 'AIFM1'), ('?',)),
    (COMPLEX, (PROTEIN, 'HGNC', 'FOS'), (PROTEIN, 'HGNC', 'JUN')),
    (PROTEIN, 'HGNC', 'FOS'),
    (PROTEIN, 'HGNC', 'JUN'),
    (RNA, 'HGNC', 'CFTR', (HGVS, 'r.1521_1523delcuu')),
    (RNA, 'HGNC', 'CFTR'),
    (RNA, 'HGNC', 'CFTR', (HGVS, 'r.1653_1655delcuu')),
    (COMPOSITE, (COMPLEX, 'GOCC', 'interleukin-23 complex'), (PROTEIN, 'HGNC', 'IL6')),
    (PROTEIN, 'HGNC', 'IL6'),
    (BIOPROCESS, 'GOBP', 'cell cycle arrest'),
    (ABUNDANCE, 'CHEBI', 'hydrogen peroxide'),
    (PROTEIN, 'HGNC', 'CAT'),
    (GENE, 'HGNC', 'CAT'),
    (PROTEIN, 'HGNC', 'HMGCR'),
    (BIOPROCESS, 'GOBP', 'cholesterol biosynthetic process'),
    (GENE, 'HGNC', 'APP', (HGVS, 'c.275341G>C')),
    (GENE, 'HGNC', 'APP'),
    (PATHOLOGY, 'MESHD', 'Alzheimer Disease'),
    (COMPLEX, (PROTEIN, 'HGNC', 'F3'), (PROTEIN, 'HGNC', 'F7')),
    (PROTEIN, 'HGNC', 'F3'),
    (PROTEIN, 'HGNC', 'F7'),
    (PROTEIN, 'HGNC', 'F9'),
    (PROTEIN, 'HGNC', 'GSK3B', (PMOD, (BEL_DEFAULT_NAMESPACE, 'Ph'), 'Ser', 9)),
    (PROTEIN, 'HGNC', 'GSK3B'),
    (PATHOLOGY, 'MESHD', 'Psoriasis'),
    (PATHOLOGY, 'MESHD', 'Skin Diseases'),
    (REACTION,
     ((ABUNDANCE, ('CHEBI', '(3S)-3-hydroxy-3-methylglutaryl-CoA')), (ABUNDANCE, ('CHEBI', 'NADPH')),
      (ABUNDANCE, ('CHEBI', 'hydron'))),
     ((ABUNDANCE, ('CHEBI', 'NADP(+)')), (ABUNDANCE, ('CHEBI', 'mevalonate')))),
    (ABUNDANCE, 'CHEBI', '(3S)-3-hydroxy-3-methylglutaryl-CoA'),
    (ABUNDANCE, 'CHEBI', 'NADPH'),
    (ABUNDANCE, 'CHEBI', 'hydron'),
    (ABUNDANCE, 'CHEBI', 'mevalonate'),
    (ABUNDANCE, 'CHEBI', 'NADP(+)'),
    (ABUNDANCE, 'CHEBI', 'nitric oxide'),
    (COMPLEX, (PROTEIN, 'HGNC', 'ITGAV'), (PROTEIN, 'HGNC', 'ITGB3')),
    (PROTEIN, 'HGNC', 'ITGAV'),
    (PROTEIN, 'HGNC', 'ITGB3'),
    (PROTEIN, 'HGNC', 'FADD'),
    (ABUNDANCE, 'TESTNS2', 'Abeta_42'),
    (PROTEIN, 'TESTNS2', 'GSK3 Family'),
    (PROTEIN, 'HGNC', 'PRKCA'),
    (PROTEIN, 'HGNC', 'CDK5'),
    (PROTEIN, 'HGNC', 'CASP8'),
    (PROTEIN, 'HGNC', 'AKT1', (PMOD, ('TESTNS2', 'PhosRes'), 'Ser', 473)),
    (PROTEIN, 'HGNC', 'HRAS', (PMOD, (BEL_DEFAULT_NAMESPACE, 'Palm'))),
    (BIOPROCESS, 'GOBP', 'apoptotic process'),
    (COMPOSITE, (ABUNDANCE, 'TESTNS2', 'Abeta_42'), (PROTEIN, 'HGNC', 'CASP8'),
     (PROTEIN, 'HGNC', 'FADD')),
    (REACTION, ((PROTEIN, ('HGNC', 'CDK5R1')),), ((PROTEIN, ('HGNC', 'CDK5')),)),
    (PROTEIN, 'HGNC', 'PRKCB'),
    (COMPLEX, 'TESTNS2', 'AP-1 Complex'),
    (PROTEIN, 'HGNC', 'PRKCE'),
    (PROTEIN, 'HGNC', 'PRKCD'),
    (PROTEIN, 'TESTNS2', 'CAPN Family'),
    (GENE, 'TESTNS2', 'AKT1 ortholog'),
    (PROTEIN, 'HGNC', 'HRAS'),
    (PROTEIN, 'HGNC', 'CDK5R1'),
    (PROTEIN, 'TESTNS2', 'PRKC'),
    (BIOPROCESS, 'GOBP', 'neuron apoptotic process'),
    (PROTEIN, 'HGNC', 'MAPT', (PMOD, (BEL_DEFAULT_NAMESPACE, 'Ph'))),
    (PROTEIN, 'HGNC', 'MAPT'),
    (GENE, 'HGNC', 'ARRDC2'),
    (GENE, 'HGNC', 'ARRDC3'),
    (GENE, 'dbSNP', 'rs123456')
}

citation_1 = {
    CITATION_TYPE: 'PubMed',
    CITATION_NAME: 'That one article from last week',
    CITATION_REFERENCE: '123455'
}

citation_2 = {
    CITATION_TYPE: 'PubMed',
    CITATION_NAME: 'That one article from last week #2',
    CITATION_REFERENCE: '123456'
}

evidence_1 = "Evidence 1"

BEL_THOROUGH_EDGES = [
    ((ABUNDANCE, 'CHEBI', 'oxygen atom'), (GENE, 'HGNC', 'AKT1', (GMOD, (BEL_DEFAULT_NAMESPACE, 'Me'))), {
        EVIDENCE: 'These are mostly made up',
        CITATION: citation_1,
        RELATION: INCREASES,
        ANNOTATIONS: {
            'TESTAN1': '1',
            'TestRegex': '9000'
        }
    }),
    ((ABUNDANCE, 'CHEBI', 'oxygen atom'), (GENE, 'HGNC', 'AKT1', (GMOD, (BEL_DEFAULT_NAMESPACE, 'Me'))), {
        EVIDENCE: 'These are mostly made up',
        CITATION: citation_1,
        RELATION: INCREASES,
        ANNOTATIONS: {
            'TESTAN1': '2',
            'TestRegex': '9000'
        }
    }),
    ((GENE, 'HGNC', 'AKT1'), (GENE, 'HGNC', 'AKT1', (GMOD, (BEL_DEFAULT_NAMESPACE, 'Me'))), {
        RELATION: HAS_VARIANT,
        ANNOTATIONS: {}
    }),
    ((GENE, 'HGNC', 'AKT1'), (ABUNDANCE, 'CHEBI', 'oxygen atom'), {
        EVIDENCE: 'These are mostly made up',
        CITATION: citation_1,
        RELATION: DECREASES, SUBJECT: {LOCATION: {NAMESPACE: 'GOCC', NAME: 'intracellular'}},
        OBJECT: {LOCATION: {NAMESPACE: 'GOCC', NAME: 'intracellular'}},
        ANNOTATIONS: {}
    }),
    ((GENE, 'HGNC', 'AKT1'), (GENE, 'HGNC', 'AKT1', (HGVS, 'p.Phe508del')), {
        RELATION: HAS_VARIANT,
        ANNOTATIONS: {}
    }),
    ((GENE, 'HGNC', 'AKT1'), (GENE, 'HGNC', 'AKT1', (HGVS, 'c.308G>A')), {
        RELATION: HAS_VARIANT,
        ANNOTATIONS: {}
    }),
    ((GENE, 'HGNC', 'AKT1'),
     (GENE, 'HGNC', 'AKT1', (HGVS, 'c.1521_1523delCTT'), (HGVS, 'c.308G>A'), (HGVS, 'p.Phe508del')), {
         RELATION: HAS_VARIANT,
         ANNOTATIONS: {}
     }),
    ((GENE, 'HGNC', 'AKT1'), (RNA, 'HGNC', 'AKT1'), {
        EVIDENCE: 'These were all explicitly stated in the BEL 2.0 Specification',
        CITATION: citation_2,
        RELATION: TRANSCRIBED_TO,
        ANNOTATIONS: {}
    }),
    ((GENE, 'HGNC', 'AKT1', (HGVS, 'p.Phe508del')), (PROTEIN, 'HGNC', 'AKT1'), {
        EVIDENCE: 'These are mostly made up',
        CITATION: citation_1,
        RELATION: DIRECTLY_DECREASES,
        ANNOTATIONS: {}
    }),
    ((PROTEIN, 'HGNC', 'AKT1'), (PROTEIN, 'HGNC', 'AKT1', (PMOD, (BEL_DEFAULT_NAMESPACE, 'Ph'), 'Ser', 473)), {
        RELATION: HAS_VARIANT,
        ANNOTATIONS: {}
    }),
    ((PROTEIN, 'HGNC', 'AKT1'), (PROTEIN, 'HGNC', 'AKT1', (HGVS, 'p.C40*')), {
        RELATION: HAS_VARIANT,
        ANNOTATIONS: {}
    }),
    ((PROTEIN, 'HGNC', 'AKT1'),
     (PROTEIN, 'HGNC', 'AKT1', (HGVS, 'p.Ala127Tyr'), (PMOD, (BEL_DEFAULT_NAMESPACE, 'Ph'), 'Ser')), {
         RELATION: HAS_VARIANT,
         ANNOTATIONS: {}
     }),
    ((PROTEIN, 'HGNC', 'AKT1'),
     (PROTEIN, 'HGNC', 'AKT1', (HGVS, 'p.Ala127Tyr'), (PMOD, (BEL_DEFAULT_NAMESPACE, 'Ph'), 'Ser')), {
         EVIDENCE: 'These are mostly made up',
         CITATION: citation_1,
         RELATION: DIRECTLY_DECREASES,
         SUBJECT: {LOCATION: {NAMESPACE: 'GOCC', NAME: 'intracellular'}},
         OBJECT: {LOCATION: {NAMESPACE: 'GOCC', NAME: 'intracellular'}},
         ANNOTATIONS: {}
     }),
    ((PROTEIN, 'HGNC', 'AKT1'), (PROTEIN, 'HGNC', 'AKT1', (HGVS, 'p.Arg1851*')), {
        RELATION: HAS_VARIANT,
        ANNOTATIONS: {}
    }),
    ((PROTEIN, 'HGNC', 'AKT1'), (PROTEIN, 'HGNC', 'AKT1', (HGVS, 'p.40*')), {
        RELATION: HAS_VARIANT,
        ANNOTATIONS: {}
    }),
    ((PROTEIN, 'HGNC', 'AKT1'), (PROTEIN, 'HGNC', 'MIA', (FRAGMENT, '?')), {
        EVIDENCE: 'These are mostly made up',
        CITATION: citation_1,
        RELATION: INCREASES,
        SUBJECT: {MODIFIER: DEGRADATION},
        ANNOTATIONS: {}
    }),
    ((PROTEIN, 'HGNC', 'AKT1'), (PROTEIN, 'HGNC', 'CFTR', (HGVS, 'p.Gly576Ala')), {
        EVIDENCE: 'These are mostly made up',
        CITATION: citation_1,
        RELATION: INCREASES,
        ANNOTATIONS: {}
    }),
    ((PROTEIN, 'HGNC', 'AKT1'), (RNA, 'HGNC', 'CFTR', (HGVS, 'r.1521_1523delcuu')), {
        EVIDENCE: 'These are mostly made up',
        CITATION: citation_1,
        RELATION: INCREASES,
        SUBJECT: {MODIFIER: ACTIVITY, EFFECT: {NAMESPACE: BEL_DEFAULT_NAMESPACE, NAME: 'kin'}},
        ANNOTATIONS: {}
    }),
    ((PROTEIN, 'HGNC', 'AKT1'), (RNA, 'HGNC', 'CFTR', (HGVS, 'r.1653_1655delcuu')), {
        EVIDENCE: 'These are mostly made up',
        CITATION: citation_1,
        RELATION: INCREASES,
        SUBJECT: {MODIFIER: ACTIVITY},
        ANNOTATIONS: {}
    }),
    ((PROTEIN, 'HGNC', 'AKT1'), (PROTEIN, 'HGNC', 'EGFR'), {
        EVIDENCE: 'These are mostly made up',
        CITATION: citation_1,
        RELATION: INCREASES,
        SUBJECT: {
            MODIFIER: ACTIVITY,
            EFFECT: {
                NAMESPACE: BEL_DEFAULT_NAMESPACE,
                NAME: 'cat'
            }
        },
        OBJECT: {MODIFIER: DEGRADATION},
        ANNOTATIONS: {}
    }),
    ((PROTEIN, 'HGNC', 'AKT1'), (PROTEIN, 'HGNC', 'EGFR'), {
        EVIDENCE: 'These are mostly made up',
        CITATION: citation_1,
        RELATION: INCREASES,
        SUBJECT: {
            MODIFIER: ACTIVITY,
            EFFECT: {NAME: 'kin', NAMESPACE: BEL_DEFAULT_NAMESPACE}
        },
        OBJECT: {
            MODIFIER: TRANSLOCATION,
            EFFECT: {
                FROM_LOC: {NAMESPACE: 'GOCC', NAME: 'intracellular'},
                TO_LOC: {NAMESPACE: 'GOCC', NAME: 'extracellular space'}
            }
        },
        ANNOTATIONS: {}
    }),
    ((GENE, 'HGNC', 'AKT1', (HGVS, 'c.308G>A')),
     (GENE, ('HGNC', 'TMPRSS2'), ('c', 1, 79), ('HGNC', 'ERG'), ('c', 312, 5034)), {
         EVIDENCE: 'These are mostly made up',
         CITATION: citation_1,
         RELATION: CAUSES_NO_CHANGE,
         ANNOTATIONS: {}
     }),
    ((GENE, 'HGNC', 'AKT1', (HGVS, 'c.308G>A')),
     (GENE, 'HGNC', 'AKT1', (HGVS, 'c.1521_1523delCTT'), (HGVS, 'c.308G>A'), (HGVS, 'p.Phe508del')), {
         EVIDENCE: 'These are mostly made up',
         CITATION: citation_1,
         RELATION: INCREASES,
         SUBJECT: {LOCATION: {NAMESPACE: 'GOCC', NAME: 'intracellular'}},
         ANNOTATIONS: {}
     }),
    ((MIRNA, 'HGNC', 'MIR21'),
     (GENE, ('HGNC', 'BCR'), ('c', '?', 1875), ('HGNC', 'JAK2'), ('c', 2626, '?')),
     {
         EVIDENCE: 'These are mostly made up',
         CITATION: citation_1,
         RELATION: DIRECTLY_INCREASES,
         ANNOTATIONS: {}
     }),
    ((MIRNA, 'HGNC', 'MIR21'), (PROTEIN, 'HGNC', 'AKT1', (PMOD, (BEL_DEFAULT_NAMESPACE, 'Ph'), 'Ser', 473)),
     {
         EVIDENCE: 'These are mostly made up',
         CITATION: citation_1,
         RELATION: DECREASES,
         SUBJECT: {LOCATION: {NAMESPACE: 'GOCC', NAME: 'intracellular'}},
         ANNOTATIONS: {}
     }),
    ((MIRNA, 'HGNC', 'MIR21'), (MIRNA, 'HGNC', 'MIR21', (HGVS, 'p.Phe508del')), {
        RELATION: HAS_VARIANT,
        ANNOTATIONS: {}
    }),
    ((GENE, 'HGNC', 'CFTR', (HGVS, 'c.1521_1523delCTT')), (PROTEIN, 'HGNC', 'AKT1'),
     {
         EVIDENCE: 'These are mostly made up',
         CITATION: citation_1,
         RELATION: INCREASES,
         OBJECT: {MODIFIER: DEGRADATION},
         ANNOTATIONS: {}
     }),
    ((GENE, 'HGNC', 'CFTR'), (GENE, 'HGNC', 'CFTR', (HGVS, 'c.1521_1523delCTT')), {
        RELATION: HAS_VARIANT,
        ANNOTATIONS: {}
    }),
    ((GENE, 'HGNC', 'CFTR'), (GENE, 'HGNC', 'CFTR', (HGVS, 'g.117199646_117199648delCTT')), {
        RELATION: HAS_VARIANT,
        ANNOTATIONS: {}
    }),
    ((GENE, 'HGNC', 'CFTR'), (GENE, 'HGNC', 'CFTR', (HGVS, 'c.1521_1523delCTT')), {
        RELATION: HAS_VARIANT,
        ANNOTATIONS: {}
    }),
    ((GENE, 'HGNC', 'CFTR', (HGVS, 'g.117199646_117199648delCTT')),
     (GENE, 'HGNC', 'CFTR', (HGVS, 'c.1521_1523delCTT')), {
         EVIDENCE: 'These are mostly made up',
         CITATION: citation_1,
         RELATION: INCREASES, ANNOTATIONS: {}
     }),
    ((MIRNA, 'HGNC', 'MIR21', (HGVS, 'p.Phe508del')), (PROTEIN, 'HGNC', 'AKT1', (HGVS, 'p.C40*')),
     {
         EVIDENCE: 'These are mostly made up',
         CITATION: citation_1,
         RELATION: INCREASES,
         SUBJECT: {LOCATION: {NAMESPACE: 'GOCC', NAME: 'intracellular'}},
         ANNOTATIONS: {}
     }),
    ((GENE, ('HGNC', 'CHCHD4'), ('?',), ('HGNC', 'AIFM1'), ('?',)),
     (PROTEIN, ('HGNC', 'TMPRSS2'), ('p', 1, 79), ('HGNC', 'ERG'), ('p', 312, 5034)), {
         EVIDENCE: 'These are mostly made up',
         CITATION: citation_1,
         RELATION: INCREASES, ANNOTATIONS: {}
     }),
    ((PROTEIN, 'HGNC', 'AKT1', (HGVS, 'p.Arg1851*')),
     (PROTEIN, ('HGNC', 'BCR'), ('p', '?', 1875), ('HGNC', 'JAK2'), ('p', 2626, '?')), {
         EVIDENCE: 'These are mostly made up',
         CITATION: citation_1,
         RELATION: INCREASES, ANNOTATIONS: {}
     }),
    ((PROTEIN, 'HGNC', 'AKT1', (HGVS, 'p.40*')),
     (PROTEIN, ('HGNC', 'CHCHD4'), ('?',), ('HGNC', 'AIFM1'), ('?',)),
     {
         EVIDENCE: 'These are mostly made up',
         CITATION: citation_1,
         RELATION: INCREASES, ANNOTATIONS: {}
     }),
    ((PROTEIN, 'HGNC', 'CFTR', (HGVS, '=')), (PROTEIN, 'HGNC', 'EGFR'), {
        EVIDENCE: 'These are mostly made up',
        CITATION: citation_1,
        RELATION: INCREASES,
        OBJECT: {
            MODIFIER: TRANSLOCATION,
            EFFECT: {
                FROM_LOC: {NAMESPACE: 'GOCC', NAME: 'intracellular'},
                TO_LOC: {NAMESPACE: 'GOCC', NAME: 'cell surface'}
            }
        },
        ANNOTATIONS: {}
    }),
    ((PROTEIN, 'HGNC', 'CFTR'), (PROTEIN, 'HGNC', 'CFTR', (HGVS, '=')), {
        RELATION: HAS_VARIANT,
        ANNOTATIONS: {}
    }),
    ((PROTEIN, 'HGNC', 'CFTR'), (PROTEIN, 'HGNC', 'CFTR', (HGVS, '?')), {
        RELATION: HAS_VARIANT,
        ANNOTATIONS: {}
    }),
    ((PROTEIN, 'HGNC', 'CFTR'), (PROTEIN, 'HGNC', 'CFTR', (HGVS, 'p.Phe508del')), {
        RELATION: HAS_VARIANT,
        ANNOTATIONS: {}
    }),
    ((PROTEIN, 'HGNC', 'CFTR'), (PROTEIN, 'HGNC', 'CFTR', (HGVS, 'p.Gly576Ala')), {
        RELATION: HAS_VARIANT,
        ANNOTATIONS: {}
    }),
    ((PROTEIN, 'HGNC', 'CFTR', (HGVS, '?')), (PATHOLOGY, 'MESHD', 'Adenocarcinoma'),
     {
         EVIDENCE: 'These are mostly made up',
         CITATION: citation_1,
         RELATION: INCREASES, ANNOTATIONS: {}
     }),
    ((PROTEIN, 'HGNC', 'MIA', (FRAGMENT, (5, 20))), (COMPLEX, 'GOCC', 'interleukin-23 complex'), {
        EVIDENCE: 'These are mostly made up',
        CITATION: citation_1,
        RELATION: INCREASES,
        OBJECT: {
            MODIFIER: TRANSLOCATION,
            EFFECT: {
                FROM_LOC: {NAMESPACE: 'GOCC', NAME: 'intracellular'},
                TO_LOC: {NAMESPACE: 'GOCC', NAME: 'extracellular space'}
            }
        },
        ANNOTATIONS: {}
    }),
    ((PROTEIN, 'HGNC', 'MIA'), (PROTEIN, 'HGNC', 'MIA', (FRAGMENT, (5, 20))), {
        RELATION: HAS_VARIANT,
        ANNOTATIONS: {}
    }),
    ((PROTEIN, 'HGNC', 'MIA'), (PROTEIN, 'HGNC', 'MIA', (FRAGMENT, (1, '?'))), {
        RELATION: HAS_VARIANT,
        ANNOTATIONS: {}
    }),
    ((PROTEIN, 'HGNC', 'MIA'), (PROTEIN, 'HGNC', 'MIA', (FRAGMENT, '?')), {
        RELATION: HAS_VARIANT,
        ANNOTATIONS: {}
    }),
    ((PROTEIN, 'HGNC', 'MIA'), (PROTEIN, 'HGNC', 'MIA', (FRAGMENT, '?', '55kD')), {
        RELATION: HAS_VARIANT,
        ANNOTATIONS: {}
    }),
    ((PROTEIN, 'HGNC', 'MIA', (FRAGMENT, (1, '?'))), (PROTEIN, 'HGNC', 'EGFR'), {
        EVIDENCE: 'These are mostly made up',
        CITATION: citation_1,
        RELATION: INCREASES,
        OBJECT: {
            MODIFIER: TRANSLOCATION,
            EFFECT: {
                FROM_LOC: {NAMESPACE: 'GOCC', NAME: 'cell surface'},
                TO_LOC: {NAMESPACE: 'GOCC', NAME: 'endosome'}}
        },
        ANNOTATIONS: {}
    }),
    ((RNA, 'HGNC', 'AKT1'), (PROTEIN, 'HGNC', 'EGFR'), {
        EVIDENCE: 'These are mostly made up',
        CITATION: citation_1,
        RELATION: INCREASES,
        OBJECT: {MODIFIER: TRANSLOCATION, EFFECT: {
            FROM_LOC: {NAMESPACE: 'GOCC', NAME: 'cell surface'},
            TO_LOC: {NAMESPACE: 'GOCC', NAME: 'endosome'}}},
        ANNOTATIONS: {}
    }),
    ((RNA, 'HGNC', 'AKT1'), (RNA, 'HGNC', 'AKT1', (HGVS, 'c.1521_1523delCTT'), (HGVS, 'p.Phe508del')), {
        RELATION: HAS_VARIANT,
        ANNOTATIONS: {}
    }),
    ((RNA, 'HGNC', 'AKT1'), (PROTEIN, 'HGNC', 'AKT1'), {
        EVIDENCE: 'These were all explicitly stated in the BEL 2.0 Specification',
        CITATION: citation_2,
        RELATION: TRANSLATED_TO,
        ANNOTATIONS: {}
    }),
    ((RNA, 'HGNC', 'AKT1', (HGVS, 'c.1521_1523delCTT'), (HGVS, 'p.Phe508del')),
     (RNA, ('HGNC', 'TMPRSS2'), ('r', 1, 79), ('HGNC', 'ERG'), ('r', 312, 5034)), {
         EVIDENCE: 'These are mostly made up',
         CITATION: citation_1,
         RELATION: DIRECTLY_INCREASES,
         ANNOTATIONS: {}
     }),
    ((RNA, ('HGNC', 'TMPRSS2'), ('?',), ('HGNC', 'ERG'), ('?',)),
     (COMPLEX, (GENE, 'HGNC', 'NCF1'), (PROTEIN, 'HGNC', 'HBP1')), {
         EVIDENCE: 'These are mostly made up',
         CITATION: citation_1,
         RELATION: INCREASES,
         ANNOTATIONS: {}
     }),
    ((COMPLEX, (GENE, 'HGNC', 'NCF1'), (PROTEIN, 'HGNC', 'HBP1')), (PROTEIN, 'HGNC', 'HBP1'), {
        RELATION: HAS_COMPONENT,
        ANNOTATIONS: {}
    }),
    ((COMPLEX, (GENE, 'HGNC', 'NCF1'), (PROTEIN, 'HGNC', 'HBP1')), (GENE, 'HGNC', 'NCF1'), {
        RELATION: HAS_COMPONENT,
        ANNOTATIONS: {}
    }),
    ((RNA, ('HGNC', 'CHCHD4'), ('?',), ('HGNC', 'AIFM1'), ('?',)),
     (COMPLEX, (PROTEIN, 'HGNC', 'FOS'), (PROTEIN, 'HGNC', 'JUN')),
     {
         EVIDENCE: 'These are mostly made up',
         CITATION: citation_1,
         RELATION: INCREASES,
         ANNOTATIONS: {}
     }),
    ((COMPLEX, (PROTEIN, 'HGNC', 'FOS'), (PROTEIN, 'HGNC', 'JUN')), (PROTEIN, 'HGNC', 'FOS'), {
        RELATION: HAS_COMPONENT,
        ANNOTATIONS: {}
    }),
    ((COMPLEX, (PROTEIN, 'HGNC', 'FOS'), (PROTEIN, 'HGNC', 'JUN')), (PROTEIN, 'HGNC', 'JUN'), {
        RELATION: HAS_COMPONENT,
        ANNOTATIONS: {}
    }),
    ((RNA, 'HGNC', 'CFTR'), (RNA, 'HGNC', 'CFTR', (HGVS, 'r.1521_1523delcuu')), {
        RELATION: HAS_VARIANT,
        ANNOTATIONS: {}
    }),
    ((RNA, 'HGNC', 'CFTR'), (RNA, 'HGNC', 'CFTR', (HGVS, 'r.1653_1655delcuu')), {
        RELATION: HAS_VARIANT,
        ANNOTATIONS: {}
    }),
    ((COMPOSITE, (COMPLEX, 'GOCC', 'interleukin-23 complex'), (PROTEIN, 'HGNC', 'IL6')),
     (PROTEIN, 'HGNC', 'IL6'), {
         RELATION: HAS_COMPONENT,
         ANNOTATIONS: {}
     }),
    ((COMPOSITE, (COMPLEX, 'GOCC', 'interleukin-23 complex'), (PROTEIN, 'HGNC', 'IL6')),
     (COMPLEX, 'GOCC', 'interleukin-23 complex'), {
         RELATION: HAS_COMPONENT,
         ANNOTATIONS: {}
     }),
    ((COMPOSITE, (COMPLEX, 'GOCC', 'interleukin-23 complex'), (PROTEIN, 'HGNC', 'IL6')),
     (BIOPROCESS, 'GOBP', 'cell cycle arrest'), {
         EVIDENCE: 'These are mostly made up',
         CITATION: citation_1,
         RELATION: DECREASES,
         ANNOTATIONS: {}
     }),
    ((PROTEIN, 'HGNC', 'CAT'), (ABUNDANCE, 'CHEBI', 'hydrogen peroxide'),
     {
         EVIDENCE: 'These were all explicitly stated in the BEL 2.0 Specification',
         CITATION: citation_2,
         RELATION: DIRECTLY_DECREASES,
         SUBJECT: {LOCATION: {NAMESPACE: 'GOCC', NAME: 'intracellular'}},
         ANNOTATIONS: {}
     }),
    ((GENE, 'HGNC', 'CAT'), (ABUNDANCE, 'CHEBI', 'hydrogen peroxide'), {
        EVIDENCE: 'These were all explicitly stated in the BEL 2.0 Specification',
        CITATION: citation_2,
        RELATION: DIRECTLY_DECREASES,
        SUBJECT: {LOCATION: {NAMESPACE: 'GOCC', NAME: 'intracellular'}},
        ANNOTATIONS: {}
    }),
    ((PROTEIN, 'HGNC', 'HMGCR'), (BIOPROCESS, 'GOBP', 'cholesterol biosynthetic process'), {
        EVIDENCE: 'These were all explicitly stated in the BEL 2.0 Specification',
        CITATION: citation_2,
        RELATION: RATE_LIMITING_STEP_OF,
        SUBJECT: {MODIFIER: ACTIVITY, EFFECT: {NAMESPACE: BEL_DEFAULT_NAMESPACE, NAME: 'cat'}},
        ANNOTATIONS: {}
    }),
    ((GENE, 'HGNC', 'APP', (HGVS, 'c.275341G>C')), (PATHOLOGY, 'MESHD', 'Alzheimer Disease'),
     {
         EVIDENCE: 'These were all explicitly stated in the BEL 2.0 Specification',
         CITATION: citation_2,
         RELATION: CAUSES_NO_CHANGE,
         ANNOTATIONS: {}
     }),
    ((GENE, 'HGNC', 'APP'), (GENE, 'HGNC', 'APP', (HGVS, 'c.275341G>C')), {
        RELATION: HAS_VARIANT,
        ANNOTATIONS: {}
    }),
    ((COMPLEX, (PROTEIN, 'HGNC', 'F3'), (PROTEIN, 'HGNC', 'F7')), (PROTEIN, 'HGNC', 'F3'), {
        RELATION: HAS_COMPONENT,
        ANNOTATIONS: {}
    }),
    ((COMPLEX, (PROTEIN, 'HGNC', 'F3'), (PROTEIN, 'HGNC', 'F7')), (PROTEIN, 'HGNC', 'F7'), {
        RELATION: HAS_COMPONENT,
        ANNOTATIONS: {}
    }),
    ((COMPLEX, (PROTEIN, 'HGNC', 'F3'), (PROTEIN, 'HGNC', 'F7')), (PROTEIN, 'HGNC', 'F9'),
     {
         EVIDENCE: 'These were all explicitly stated in the BEL 2.0 Specification',
         CITATION: citation_2,
         RELATION: REGULATES,
         SUBJECT: {MODIFIER: ACTIVITY, EFFECT: {NAME: 'pep', NAMESPACE: BEL_DEFAULT_NAMESPACE}},
         OBJECT: {MODIFIER: ACTIVITY, EFFECT: {NAME: 'pep', NAMESPACE: BEL_DEFAULT_NAMESPACE}},
         ANNOTATIONS: {}
     }),
    ((PROTEIN, 'HGNC', 'GSK3B', (PMOD, (BEL_DEFAULT_NAMESPACE, 'Ph'), 'Ser', 9)), (PROTEIN, 'HGNC', 'GSK3B'),
     {
         EVIDENCE: 'These were all explicitly stated in the BEL 2.0 Specification',
         CITATION: citation_2,
         RELATION: POSITIVE_CORRELATION,
         OBJECT: {MODIFIER: ACTIVITY, EFFECT: {NAMESPACE: BEL_DEFAULT_NAMESPACE, NAME: 'kin'}},
         ANNOTATIONS: {}
     }),
    ((PROTEIN, 'HGNC', 'GSK3B'), (PROTEIN, 'HGNC', 'GSK3B', (PMOD, (BEL_DEFAULT_NAMESPACE, 'Ph'), 'Ser', 9)), {
        RELATION: HAS_VARIANT,
        ANNOTATIONS: {}
    }),
    ((PROTEIN, 'HGNC', 'GSK3B'), (PROTEIN, 'HGNC', 'GSK3B', (PMOD, (BEL_DEFAULT_NAMESPACE, 'Ph'), 'Ser', 9)),
     {
         EVIDENCE: 'These were all explicitly stated in the BEL 2.0 Specification',
         CITATION: citation_2,
         RELATION: POSITIVE_CORRELATION,
         SUBJECT: {MODIFIER: ACTIVITY, EFFECT: {NAMESPACE: BEL_DEFAULT_NAMESPACE, NAME: 'kin'}},
         ANNOTATIONS: {}
     }),
    ((PATHOLOGY, 'MESHD', 'Psoriasis'), (PATHOLOGY, 'MESHD', 'Skin Diseases'),
     {
         EVIDENCE: 'These were all explicitly stated in the BEL 2.0 Specification',
         CITATION: citation_2,
         RELATION: IS_A,
         ANNOTATIONS: {}
     }),
    ((REACTION, (
        (ABUNDANCE, ('CHEBI', '(3S)-3-hydroxy-3-methylglutaryl-CoA')), (ABUNDANCE, ('CHEBI', 'NADPH')),
        (ABUNDANCE, ('CHEBI', 'hydron'))),
      ((ABUNDANCE, ('CHEBI', 'NADP(+)')), (ABUNDANCE, ('CHEBI', 'mevalonate')))),
     (ABUNDANCE, 'CHEBI', '(3S)-3-hydroxy-3-methylglutaryl-CoA'), {
         RELATION: HAS_REACTANT,
         ANNOTATIONS: {}
     }),
    ((REACTION, (
        (ABUNDANCE, ('CHEBI', '(3S)-3-hydroxy-3-methylglutaryl-CoA')), (ABUNDANCE, ('CHEBI', 'NADPH')),
        (ABUNDANCE, ('CHEBI', 'hydron'))),
      ((ABUNDANCE, ('CHEBI', 'NADP(+)')), (ABUNDANCE, ('CHEBI', 'mevalonate')))),
     (ABUNDANCE, 'CHEBI', 'NADPH'), {
         RELATION: HAS_REACTANT,
         ANNOTATIONS: {}
     }),
    ((REACTION, (
        (ABUNDANCE, ('CHEBI', '(3S)-3-hydroxy-3-methylglutaryl-CoA')), (ABUNDANCE, ('CHEBI', 'NADPH')),
        (ABUNDANCE, ('CHEBI', 'hydron'))),
      ((ABUNDANCE, ('CHEBI', 'NADP(+)')), (ABUNDANCE, ('CHEBI', 'mevalonate')))),
     (ABUNDANCE, 'CHEBI', 'hydron'), {
         RELATION: HAS_REACTANT,
         ANNOTATIONS: {}
     }),
    ((REACTION, (
        (ABUNDANCE, ('CHEBI', '(3S)-3-hydroxy-3-methylglutaryl-CoA')), (ABUNDANCE, ('CHEBI', 'NADPH')),
        (ABUNDANCE, ('CHEBI', 'hydron'))),
      ((ABUNDANCE, ('CHEBI', 'NADP(+)')), (ABUNDANCE, ('CHEBI', 'mevalonate')))),
     (ABUNDANCE, 'CHEBI', 'mevalonate'), {
         RELATION: HAS_PRODUCT,
         ANNOTATIONS: {}
     }),
    ((REACTION, (
        (ABUNDANCE, ('CHEBI', '(3S)-3-hydroxy-3-methylglutaryl-CoA')), (ABUNDANCE, ('CHEBI', 'NADPH')),
        (ABUNDANCE, ('CHEBI', 'hydron'))),
      ((ABUNDANCE, ('CHEBI', 'NADP(+)')), (ABUNDANCE, ('CHEBI', 'mevalonate')))),
     (ABUNDANCE, 'CHEBI', 'NADP(+)'), {
         RELATION: HAS_PRODUCT,
         ANNOTATIONS: {}
     }),
    ((REACTION, (
        (ABUNDANCE, ('CHEBI', '(3S)-3-hydroxy-3-methylglutaryl-CoA')), (ABUNDANCE, ('CHEBI', 'NADPH')),
        (ABUNDANCE, ('CHEBI', 'hydron'))),
      ((ABUNDANCE, ('CHEBI', 'NADP(+)')), (ABUNDANCE, ('CHEBI', 'mevalonate')))),
     (BIOPROCESS, 'GOBP', 'cholesterol biosynthetic process'),
     {
         EVIDENCE: 'These were all explicitly stated in the BEL 2.0 Specification',
         CITATION: citation_2,
         RELATION: SUBPROCESS_OF,
         ANNOTATIONS: {}
     }),
    ((ABUNDANCE, 'CHEBI', 'nitric oxide'),
     (COMPLEX, (PROTEIN, 'HGNC', 'ITGAV'), (PROTEIN, 'HGNC', 'ITGB3')), {
         EVIDENCE: 'These were all explicitly stated in the BEL 2.0 Specification',
         CITATION: citation_2,
         RELATION: INCREASES,
         OBJECT: {
             MODIFIER: TRANSLOCATION,
             EFFECT: {
                 FROM_LOC: {NAMESPACE: 'GOCC', NAME: 'intracellular'},
                 TO_LOC: {NAMESPACE: 'GOCC', NAME: 'cell surface'}
             }
         },
         ANNOTATIONS: {}
     }),
    ((COMPLEX, (PROTEIN, 'HGNC', 'ITGAV'), (PROTEIN, 'HGNC', 'ITGB3')), (PROTEIN, 'HGNC', 'ITGAV'), {
        RELATION: HAS_COMPONENT,
        ANNOTATIONS: {}
    }),
    ((COMPLEX, (PROTEIN, 'HGNC', 'ITGAV'), (PROTEIN, 'HGNC', 'ITGB3')), (PROTEIN, 'HGNC', 'ITGB3'), {
        RELATION: HAS_COMPONENT,
        ANNOTATIONS: {}
    }),
    ((GENE, 'HGNC', 'ARRDC2'), (GENE, 'HGNC', 'ARRDC3'), {
        RELATION: EQUIVALENT_TO,
        ANNOTATIONS: {},
        CITATION: citation_2,
        EVIDENCE: 'These were all explicitly stated in the BEL 2.0 Specification'
    }),
    ((GENE, 'HGNC', 'ARRDC3'), (GENE, 'HGNC', 'ARRDC2'), {
        RELATION: EQUIVALENT_TO,
        ANNOTATIONS: {},
        CITATION: citation_2,
        EVIDENCE: 'These were all explicitly stated in the BEL 2.0 Specification'
    }),
    ((GENE, 'dbSNP', 'rs123456'), (GENE, 'HGNC', 'CFTR', (HGVS, 'c.1521_1523delCTT')), {
        RELATION: ASSOCIATION,
        ANNOTATIONS: {},
        CITATION: citation_2,
        EVIDENCE: 'These were all explicitly stated in the BEL 2.0 Specification'
    }),
    ((GENE, 'HGNC', 'CFTR', (HGVS, 'c.1521_1523delCTT')), (GENE, 'dbSNP', 'rs123456'), {
        RELATION: ASSOCIATION,
        ANNOTATIONS: {},
        CITATION: citation_2,
        EVIDENCE: 'These were all explicitly stated in the BEL 2.0 Specification'
    }),
]


class BelReconstitutionMixin(TestGraphMixin):
    def bel_simple_reconstituted(self, graph, check_metadata=True):
        """Checks that test_bel.bel was loaded properly

        :param BELGraph graph: A BEL grpah
        :param bool check_metadata: Check the graph's document section is correct
        """
        self.assertIsNotNone(graph)
        self.assertIsInstance(graph, BELGraph)
        self.assertFalse(graph.has_singleton_terms)

        if check_metadata:
            self.assertEqual(expected_test_simple_metadata, graph.document)
            self.assertEqual(expected_test_simple_metadata[METADATA_NAME], graph.name)
            self.assertEqual(expected_test_simple_metadata[METADATA_VERSION], graph.version)

        self.assertEqual(4, graph.number_of_nodes())

        # FIXME this should work, but is getting 8 for the upgrade function
        # self.assertEqual(6, graph.number_of_edges(), msg='Edges:\n{}'.format('\n'.join(map(str, graph.edges(keys=True, data=True)))))

        assertHasNode(self, AKT1, graph, **{FUNCTION: PROTEIN, NAMESPACE: 'HGNC', NAME: 'AKT1'})
        assertHasNode(self, EGFR, graph, **{FUNCTION: PROTEIN, NAMESPACE: 'HGNC', NAME: 'EGFR'})
        assertHasNode(self, FADD, graph, **{FUNCTION: PROTEIN, NAMESPACE: 'HGNC', NAME: 'FADD'})
        assertHasNode(self, CASP8, graph, **{FUNCTION: PROTEIN, NAMESPACE: 'HGNC', NAME: 'CASP8'})

        bel_simple_citation_1 = {
            CITATION_NAME: "That one article from last week",
            CITATION_REFERENCE: "123455",
            CITATION_TYPE: "PubMed"
        }

        bel_simple_citation_2 = {
            CITATION_NAME: "That other article from last week",
            CITATION_REFERENCE: "123456",
            CITATION_TYPE: "PubMed"
        }

        evidence_1 = "Evidence 1 w extra notes"
        evidence_2 = 'Evidence 2'
        evidence_3 = 'Evidence 3'

        assertHasEdge(self, AKT1, EGFR, graph, **{
            RELATION: INCREASES,
            CITATION: bel_simple_citation_1,
            EVIDENCE: evidence_1,
            ANNOTATIONS: {'Species': "9606"}
        })
        assertHasEdge(self, EGFR, FADD, graph, **{
            RELATION: DECREASES,
            ANNOTATIONS: {
                'Species': "9606",
                'CellLine': "10B9 cell"
            },
            CITATION: bel_simple_citation_1,
            EVIDENCE: evidence_2
        })
        assertHasEdge(self, EGFR, CASP8, graph, **{
            RELATION: DIRECTLY_DECREASES,
            ANNOTATIONS: {
                'Species': "9606",
                'CellLine': "10B9 cell"
            },
            CITATION: bel_simple_citation_1,
            EVIDENCE: evidence_2,
        })
        assertHasEdge(self, FADD, CASP8, graph, **{
            RELATION: INCREASES,
            ANNOTATIONS: {
                'Species': "10116"
            },
            CITATION: bel_simple_citation_2,
            EVIDENCE: evidence_3,
        })
        assertHasEdge(self, AKT1, CASP8, graph, **{
            RELATION: ASSOCIATION,
            ANNOTATIONS: {
                'Species': "10116"
            },
            CITATION: bel_simple_citation_2,
            EVIDENCE: evidence_3,
        })
        assertHasEdge(self, CASP8, AKT1, graph, **{
            RELATION: ASSOCIATION,
            ANNOTATIONS: {
                'Species': "10116"
            },
            CITATION: bel_simple_citation_2,
            EVIDENCE: evidence_3,
        })

    def bel_thorough_reconstituted(self, graph, check_metadata=True, check_warnings=True, check_provenance=True):
        """Checks that thorough.bel was loaded properly

        :param BELGraph graph: A BEL graph
        :param bool check_metadata: Check the graph's document section is correct
        :param bool check_warnings: Check the graph produced the expected warnings
        :param bool check_provenance: Check the graph's definition section is correct
        """
        self.assertIsNotNone(graph)
        self.assertIsInstance(graph, BELGraph)
        self.assertFalse(graph.has_singleton_terms)

        if check_warnings:
            self.assertEqual(0, len(graph.warnings),
                             msg='Document warnings:\n{}'.format('\n'.join(map(str, graph.warnings))))

        if check_metadata:
            self.assertLessEqual(set(expected_test_thorough_metadata), set(graph.document))
            gmd = {k: v for k, v in graph.document.items() if k in expected_test_thorough_metadata}
            self.assertEqual(expected_test_thorough_metadata, gmd)
            self.assertEqual(expected_test_thorough_metadata[METADATA_NAME], graph.name)
            self.assertEqual(expected_test_thorough_metadata[METADATA_VERSION], graph.version)
            self.assertEqual(expected_test_thorough_metadata[METADATA_DESCRIPTION], graph.description)

        if check_provenance:
            self.assertEqual({'CHEBI', 'HGNC', 'GOBP', 'GOCC', 'MESHD', 'TESTNS2'}, set(graph.namespace_url))
            self.assertEqual(set(), set(graph.namespace_owl))
            self.assertEqual({'dbSNP'}, set(graph.namespace_pattern))
            self.assertEqual(set(), set(graph.annotation_owl))
            self.assertEqual({'TESTAN1', 'TESTAN2'}, set(graph.annotation_list))
            self.assertEqual({'TestRegex'}, set(graph.annotation_pattern))

        self.assertEqual(set(BEL_THOROUGH_NODES), set(graph.nodes_iter()))

        # FIXME
        # self.assertEqual(set((u, v) for u, v, _ in e), set(g.edges()))

        for u, v, d in BEL_THOROUGH_EDGES:
            assertHasEdge(self, u, v, graph, permissive=True, **d)

    def bel_slushy_reconstituted(self, graph, check_metadata=True, check_warnings=True):
        """Check that slushy.bel was loaded properly
        
        :param BELGraph graph: A BEL graph
        :param bool check_metadata: Check the graph's document section is correct
        :param bool check_warnings: Check the graph produced the expected warnings
        """
        self.assertIsNotNone(graph)
        self.assertIsInstance(graph, BELGraph)

        if check_metadata:
            self.assertEqual(expected_test_slushy_metadata, graph.document)
            self.assertEqual(expected_test_slushy_metadata[METADATA_NAME], graph.name)
            self.assertEqual(expected_test_slushy_metadata[METADATA_VERSION], graph.version)
            self.assertEqual(expected_test_slushy_metadata[METADATA_DESCRIPTION], graph.description)

        if check_warnings:
            expected_warnings = [
                (0, MissingMetadataException),
                (3, VersionFormatWarning),
                (26, MissingAnnotationKeyWarning),
                (29, MissingAnnotationKeyWarning),
                (34, InvalidCitationLengthException),
                (37, InvalidCitationType),
                (40, InvalidPubMedIdentifierWarning),
                (43, MissingCitationException),
                (48, MissingAnnotationKeyWarning),
                (51, MissingAnnotationKeyWarning),
                (54, MissingSupportWarning),
                (59, NakedNameWarning),
                (62, UndefinedNamespaceWarning),
                (65, MissingNamespaceNameWarning),
                (68, UndefinedAnnotationWarning),
                (71, MissingAnnotationKeyWarning),
                (74, IllegalAnnotationValueWarning),
                (77, MissingAnnotationRegexWarning),
                (80, MissingNamespaceRegexWarning),
                (83, MalformedTranslocationWarning),
                (86, PlaceholderAminoAcidWarning),
                (89, NestedRelationWarning),
                (92, InvalidFunctionSemantic),
                # (95, Exception),
                (98, Exception),
            ]

            for (el, ew), (l, _, w, _) in zip(expected_warnings, graph.warnings):
                self.assertEqual(el, l, msg="Expected different error on line {}. Check line {}".format(el, l))
                self.assertIsInstance(w, ew, msg='Line: {}'.format(el))

        assertHasNode(self, AKT1, graph, **{FUNCTION: PROTEIN, NAMESPACE: 'HGNC', NAME: 'AKT1'})
        assertHasNode(self, EGFR, graph, **{FUNCTION: PROTEIN, NAMESPACE: 'HGNC', NAME: 'EGFR'})

        assertHasEdge(self, AKT1, EGFR, graph, **{
            RELATION: INCREASES,
            CITATION: citation_1,
            EVIDENCE: evidence_1,
        })

    def bel_isolated_reconstituted(self, graph):
        """Runs the isolated node test

        :param BELGraph graph: A BEL Graph
        """
        self.assertIsNotNone(graph)
        self.assertIsInstance(graph, BELGraph)
        self.assertTrue(graph.has_singleton_terms)

        a = PATHOLOGY, 'MESHD', 'Achlorhydria'
        b = PROTEIN, 'HGNC', 'ADGRB1'
        c = PROTEIN, 'HGNC', 'ADGRB2'
        d = COMPLEX, b, c

        assertHasNode(self, a, graph)
        assertHasNode(self, b, graph)
        assertHasNode(self, c, graph)
        assertHasNode(self, d, graph)

        assertHasEdge(self, d, b, graph)
        assertHasEdge(self, d, c, graph)<|MERGE_RESOLUTION|>--- conflicted
+++ resolved
@@ -5,6 +5,8 @@
 import tempfile
 import unittest
 from json import dumps
+
+from requests.compat import urlparse
 
 from pybel import BELGraph
 from pybel.constants import *
@@ -12,7 +14,6 @@
 from pybel.parser.parse_bel import BelParser
 from pybel.parser.parse_exceptions import *
 from pybel.parser.utils import any_subdict_matches
-from requests.compat import urlparse
 
 log = logging.getLogger(__name__)
 
@@ -198,17 +199,9 @@
     def setUp(self):
         super(FleetingTemporaryCacheMixin, self).setUp()
 
-<<<<<<< HEAD
-        self.manager.reset_database()
-        # self.manager.drop_graphs()
-        # self.manager.drop_nodes()
-        # self.manager.drop_namespaces()
-        # self.manager.drop_annotations()
-=======
         self.manager.drop_namespaces()
         self.manager.drop_annotations()
         self.manager.drop_networks()
->>>>>>> def553b3
 
 
 class TestTokenParserBase(unittest.TestCase):
