# -*- coding: utf-8 -*-

import hashlib
import json
import logging
import unittest
from collections import Counter

import pybel
import sqlalchemy.exc
from pybel import from_path
from pybel.constants import *
from pybel.manager import models
from tests import constants
from tests.constants import FleetingTemporaryCacheMixin, BelReconstitutionMixin, TemporaryCacheClsMixin
from tests.constants import test_bel_simple, expected_test_simple_metadata
from tests.constants import test_bel_thorough, expected_test_thorough_metadata
from tests.mocks import mock_bel_resources

try:
    import cPickle as pickle
except ImportError:
    import pickle

log = logging.getLogger(__name__)


class TestGraphCache(BelReconstitutionMixin, FleetingTemporaryCacheMixin):
    @mock_bel_resources
    def test_reload(self, mock_get):
        """Tests that a graph with the same name and version can't be added twice"""
        self.graph = from_path(test_bel_thorough, manager=self.manager, allow_nested=True)

        self.manager.insert_graph(self.graph)

        x = self.manager.list_graphs()

        self.assertEqual(1, len(x))

        _, name, version, description = x[0]

        self.assertEqual((expected_test_thorough_metadata[METADATA_NAME],
                          expected_test_thorough_metadata[METADATA_VERSION],
                          expected_test_thorough_metadata[METADATA_DESCRIPTION]), (name, version, description))

        reconstituted = self.manager.get_graph_by_name(expected_test_thorough_metadata[METADATA_NAME],
                                                       expected_test_thorough_metadata[METADATA_VERSION])
        self.bel_thorough_reconstituted(reconstituted)

        # Test that the graph can't be added a second time
        with self.assertRaises(sqlalchemy.exc.IntegrityError):
            self.manager.insert_graph(self.graph)

        self.manager.rollback()

        graphcopy = self.graph.copy()
        graphcopy.document[METADATA_VERSION] = '1.0.1'
        self.manager.insert_graph(graphcopy)

        expected_versions = {'1.0.1', self.graph.version}
        self.assertEqual(expected_versions, set(self.manager.get_graph_versions(self.graph.name)))

        exact_name_version = self.manager.get_graph_by_name(self.graph.name, self.graph.version)
        self.assertEqual(self.graph.name, exact_name_version.name)
        self.assertEqual(self.graph.version, exact_name_version.version)

        exact_name_version = self.manager.get_graph_by_name(self.graph.name, '1.0.1')
        self.assertEqual(self.graph.name, exact_name_version.name)
        self.assertEqual('1.0.1', exact_name_version.version)

<<<<<<< HEAD
class TestGraphCacheSimple(TemporaryCacheMixin, BelReconstitutionMixin):
    def setUp(self):
        super(TestGraphCacheSimple, self).setUp()
        self.simple_graph = pybel.from_path(test_bel_simple, manager=self.manager)
        self.manager.ensure_graph_definitions(self.simple_graph, cache_objects=True)
        self.manager.ensure_namespace(GOCC_LATEST, cache_objects=True)
=======

# FIXME @kono need proper deletion cascades
@unittest.skipUnless('PYBEL_TEST_EXPERIMENTAL' in os.environ, 'Experimental features not ready for Travis')
class TestEdgeStore(TemporaryCacheClsMixin, BelReconstitutionMixin):
    """Tests that the cache can be queried"""

    @classmethod
    def setUpClass(cls):
        super(TestEdgeStore, cls).setUpClass()

        @mock_bel_resources
        def get_graph(mock):
            return pybel.from_path(test_bel_simple, manager=cls.manager, allow_nested=True)

        cls.graph = get_graph()
        cls.network = cls.manager.insert_graph(cls.graph, store_parts=True)
>>>>>>> d34cd694

    @mock_bel_resources
    def test_get_or_create_node(self, mock_get):
        citations = self.manager.session.query(models.Citation).all()
        self.assertEqual(2, len(citations))

        citations_strs = {'123455', '123456'}
        self.assertEqual(citations_strs, {e.reference for e in citations})

        authors = {'Example Author', 'Example Author2'}
        self.assertEqual(authors, {a.name for a in self.manager.session.query(models.Author).all()})

        evidences = self.manager.session.query(models.Evidence).all()
        self.assertEqual(3, len(evidences))

        evidences_strs = {'Evidence 1 w extra notes', 'Evidence 2', 'Evidence 3'}
        self.assertEqual(evidences_strs, {e.text for e in evidences})

        nodes = self.manager.session.query(models.Node).all()
        self.assertEqual(4, len(nodes))

        edges = self.manager.session.query(models.Edge).all()

        x = Counter((e.source.bel, e.target.bel) for e in edges)

        pfmt = 'p(HGNC:{})'
        d = {
            (pfmt.format(constants.AKT1[2]), pfmt.format(constants.EGFR[2])): 1,
            (pfmt.format(constants.EGFR[2]), pfmt.format(constants.FADD[2])): 1,
            (pfmt.format(constants.EGFR[2]), pfmt.format(constants.CASP8[2])): 1,
            (pfmt.format(constants.FADD[2]), pfmt.format(constants.CASP8[2])): 1,
            (pfmt.format(constants.AKT1[2]), pfmt.format(constants.CASP8[2])): 1,  # two way association
            (pfmt.format(constants.CASP8[2]), pfmt.format(constants.AKT1[2])): 1  # two way association
        }

        self.assertEqual(dict(x), d)

        network_edge_associations = self.manager.session.query(models.network_edge).filter_by(
            network_id=self.network.id).all()
        self.assertEqual({nea.edge_id for nea in network_edge_associations},
                         {edge.id for edge in edges})

        g2 = self.manager.get_graph_by_name(expected_test_simple_metadata[METADATA_NAME],
                                            expected_test_simple_metadata[METADATA_VERSION])
        self.bel_simple_reconstituted(g2)

    @mock_bel_resources
<<<<<<< HEAD
    def test_get_or_create_citation(self, mock_get):
        basic_citation = {
            CITATION_TYPE: 'PubMed',
            CITATION_NAME: 'TestCitation_basic',
            CITATION_REFERENCE: '1234AB',
        }
        full_citation = {
            CITATION_TYPE: 'Other',
            CITATION_NAME: 'TestCitation_full',
            CITATION_REFERENCE: 'CD5678',
            CITATION_DATE: '2017-04-11',
            CITATION_AUTHORS: 'Jackson M|Lajoie J'
        }
        full_citation_basic = {
            CITATION_TYPE: 'Other',
            CITATION_NAME: 'TestCitation_full',
            CITATION_REFERENCE: 'CD5678'
        }
        basic_citation_sha512 = hashlib.sha512(json.dumps(basic_citation, sort_keys=True).encode('utf-8')).hexdigest()
        full_citation_sha512 = hashlib.sha512(
            json.dumps(full_citation_basic, sort_keys=True).encode('utf-8')).hexdigest()

        # Create
        basic = self.manager.get_or_create_citation(**basic_citation)
        self.assertIsInstance(basic, models.Citation)
        self.assertEqual(basic.data, basic_citation)
        self.assertIn(basic_citation_sha512, self.manager.object_cache['citation'])

        full = self.manager.get_or_create_citation(**full_citation)
        self.assertIsInstance(full, models.Citation)
        self.assertEqual(full.data, full_citation)
        self.assertIn(full_citation_sha512, self.manager.object_cache['citation'])

        # Different objects created
        self.assertNotEqual(basic, full)

        # Two ojbects in object_cache
        self.assertEqual(2, len(self.manager.object_cache['citation'].keys()))

        # Reload from object cache
        reloaded_basic = self.manager.get_or_create_citation(**basic_citation)
        self.assertEqual(basic, reloaded_basic)

        reloaded_full = self.manager.get_or_create_citation(**full_citation)
        self.assertEqual(full, reloaded_full)

        # No new entries in object_cache
        self.assertEqual(2, len(self.manager.object_cache['citation'].keys()))

    @mock_bel_resources
    def test_get_or_create_evidence(self, mock_get):
        basic_citation = {
            CITATION_TYPE: 'PubMed',
            CITATION_NAME: 'TestCitation_basic',
            CITATION_REFERENCE: '1234AB',
        }
        basic_citation = self.manager.get_or_create_citation(**basic_citation)
        evidence_txt = "Yes, all the information is true!"
        evidence_data = {
            CITATION: basic_citation.data,
            EVIDENCE: evidence_txt
        }

        evidence_hash = hashlib.sha512(json.dumps(evidence_data, sort_keys=True).encode('utf-8')).hexdigest()

        # Create
        evidence = self.manager.get_or_create_evidence(basic_citation, evidence_txt)
        self.assertIsInstance(evidence, models.Evidence)
        self.assertEqual(evidence.data, evidence_data)

        self.assertIn(evidence_hash, self.manager.object_cache['evidence'])
        self.assertEqual(1, len(self.manager.object_cache['evidence']))

        # Objects cached?
        reloaded_evidence = self.manager.get_or_create_evidence(basic_citation, evidence_txt)
        self.assertEqual(evidence, reloaded_evidence)

    @mock_bel_resources
    def test_get_or_create_property(self, mock_get):
        activity = {
            'data': {
                SUBJECT: {
                    EFFECT: {
                        NAME: 'pep',
                        NAMESPACE: BEL_DEFAULT_NAMESPACE
                    },
                    MODIFIER: ACTIVITY
                }
            },
            'participant': SUBJECT
        }
        translocation = {
            'data': {
                SUBJECT: {
                    EFFECT: {
                        FROM_LOC: {
                            NAME: 'host intracellular organelle',
                            NAMESPACE: GOCC_KEYWORD
                        },
                        TO_LOC: {
                            NAME: 'host outer membrane',
                            NAMESPACE: GOCC_KEYWORD
                        },
                    },
                    MODIFIER: TRANSLOCATION
                }
            },
            'participant': SUBJECT
        }
        location = {
            'data': {
                SUBJECT: {
                    LOCATION: {
                        NAMESPACE: GOCC_KEYWORD,
                        NAME: 'Herring body'
                    }
                }
            },
            'participant': SUBJECT
        }
        degradation = {
            'data': {
                SUBJECT: {
                    MODIFIER: DEGRADATION
                }
            },
            'participant': SUBJECT
        }
        edge_data = self.simple_graph.edge[('Protein', 'HGNC', 'AKT1')][('Protein', 'HGNC', 'EGFR')][0]

        activity_hash = hashlib.sha512(json.dumps({
            'participant': SUBJECT,
            'modifier': ACTIVITY,
            'effectNamespace': BEL_DEFAULT_NAMESPACE,
            'effectName': 'pep'
        }, sort_keys=True).encode('utf-8')).hexdigest()
        translocation_from_hash = hashlib.sha512(json.dumps({
            'participant': SUBJECT,
            'modifier': TRANSLOCATION,
            'relativeKey': FROM_LOC,
            'namespaceEntry': self.manager.namespace_object_cache[GOCC_LATEST]['host intracellular organelle']
        }, sort_keys=True).encode('utf-8')).hexdigest()
        translocation_to_hash = hashlib.sha512(json.dumps({
            'participant': SUBJECT,
            'modifier': TRANSLOCATION,
            'relativeKey': TO_LOC,
            'namespaceEntry': self.manager.namespace_object_cache[GOCC_LATEST]['host outer membrane']
        }, sort_keys=True).encode('utf-8')).hexdigest()
        location_hash = hashlib.sha512(json.dumps({
            'participant': SUBJECT,
            'modifier': LOCATION,
            'namespaceEntry': self.manager.namespace_object_cache[GOCC_LATEST]['Herring body']
        }, sort_keys=True).encode('utf-8')).hexdigest()
        degradation_hash = hashlib.sha512(json.dumps({
            'participant': SUBJECT,
            'modifier': DEGRADATION
        }, sort_keys=True).encode('utf-8')).hexdigest()

        # Create
        edge_data.update(activity['data'])
        activity_ls = self.manager.get_or_create_property(self.simple_graph, edge_data)
        self.assertIsInstance(activity_ls, list)
        self.assertIsInstance(activity_ls[0], models.Property)
        self.assertEqual(activity_ls[0].data, activity)

        # Activity was stored with hash in object cache
        self.assertIn(activity_hash, self.manager.object_cache['property'])
        self.assertEqual(1, len(self.manager.object_cache['property'].keys()))

        reloaded_activity_ls = self.manager.get_or_create_property(self.simple_graph, edge_data)
        self.assertEqual(activity_ls, reloaded_activity_ls)

        # No new activity object was created
        self.assertEqual(1, len(self.manager.object_cache['property'].keys()))

        # Create
        edge_data.update(location['data'])
        location_ls = self.manager.get_or_create_property(self.simple_graph, edge_data)
        self.assertEqual(location_ls[0].data, location)

        self.assertIn(location_hash, self.manager.object_cache['property'])
        self.assertEqual(2, len(self.manager.object_cache['property'].keys()))

        # Get
        reloaded_location_ls = self.manager.get_or_create_property(self.simple_graph, edge_data)
        self.assertEqual(location_ls, reloaded_location_ls)

        # No second location property object was created
        self.assertEqual(2, len(self.manager.object_cache['property'].keys()))

        # Create
        edge_data.update(degradation['data'])
        degradation_ls = self.manager.get_or_create_property(self.simple_graph, edge_data)
        self.assertEqual(degradation_ls[0].data, degradation)

        self.assertIn(degradation_hash, self.manager.object_cache['property'])
        self.assertEqual(3, len(self.manager.object_cache['property'].keys()))

        # Get
        reloaded_degradation_ls = self.manager.get_or_create_property(self.simple_graph, edge_data)
        self.assertEqual(degradation_ls, reloaded_degradation_ls)

        # No second degradation property object was created
        self.assertEqual(3, len(self.manager.object_cache['property'].keys()))

        # Create
        edge_data.update(translocation['data'])
        translocation_ls = self.manager.get_or_create_property(self.simple_graph, edge_data)
        # self.assertEqual(translocation_ls[0].data, translocation)

        # 2 translocation objects addaed
        self.assertEqual(5, len(self.manager.object_cache['property'].keys()))
        self.assertIn(translocation_from_hash, self.manager.object_cache['property'])
        self.assertIn(translocation_to_hash, self.manager.object_cache['property'])

    @mock_bel_resources
    def test_get_or_create_edge(self, mock_get):

        edge_data = self.simple_graph.edge[('Protein', 'HGNC', 'AKT1')][('Protein', 'HGNC', 'EGFR')]
        source_node = self.manager.get_or_create_node(self.simple_graph, ('Protein', 'HGNC', 'AKT1'))
        target_node = self.manager.get_or_create_node(self.simple_graph, ('Protein', 'HGNC', 'EGFR'))
        citation = self.manager.get_or_create_citation(**edge_data[0][CITATION])
        evidence = self.manager.get_or_create_evidence(citation, edge_data[0][EVIDENCE])
        properties = self.manager.get_or_create_property(self.simple_graph, edge_data[0])
        annotations = []
        basic_edge = {
            'graph_key': 0,
            'source': source_node,
            'target': target_node,
            'evidence': evidence,
            'bel': 'p(HGNC:AKT1) -> p(HGNC:EGFR)',
            'relation': edge_data[0][RELATION],
            'properties': properties,
            'annotations': annotations,
            'blob': pickle.dumps(edge_data[0])
        }
        source_data = source_node.data
        target_data = target_node.data
        database_data = {
            'source': {
                'node': (source_data['key'], source_data['data']),
                'key': source_data['key']
            },
            'target': {
                'node': (target_data['key'], target_data['data']),
                'key': target_data['key']
            },
            'data': {
                RELATION: edge_data[0][RELATION],
                CITATION: citation.data,
                EVIDENCE: edge_data[0][EVIDENCE],
                ANNOTATIONS: {}
            },
            'key': 0
        }

        edge_hash = hashlib.sha512(json.dumps({
            'graphIdentifier': 0,
            'source': source_node,
            'target': target_node,
            'evidence': evidence,
            'bel': 'p(HGNC:AKT1) -> p(HGNC:EGFR)',
            'relation': edge_data[0][RELATION],
            'annotations': annotations,
            'properties': properties
        }, sort_keys=True).encode('utf-8')).hexdigest()

        # Create
        edge = self.manager.get_or_create_edge(**basic_edge)
        self.assertIsInstance(edge, models.Edge)
        self.assertEqual(edge.data, database_data)

        self.assertIn(edge_hash, self.manager.object_cache['edge'])

        # Get
        reloaded_edge = self.manager.get_or_create_edge(**basic_edge)
        self.assertEqual(edge.data, reloaded_edge.data)
        self.assertEqual(edge, reloaded_edge)

        self.assertEqual(1, len(self.manager.object_cache['edge'].keys()))

    @mock_bel_resources
    def test_get_or_create_author(self, mock_get):
        author_name = "Jackson M"

        # Create
        author = self.manager.get_or_create_author(author_name)
        self.assertIsInstance(author, models.Author)
        self.assertEqual(author.name, author_name)

        self.assertIn(author_name, self.manager.object_cache['author'])

        # Get
        reloaded_author = self.manager.get_or_create_author(author_name)
        self.assertEqual(author.name, reloaded_author.name)
        self.assertEqual(author, reloaded_author)

        self.assertEqual(1, len(self.manager.object_cache['author'].keys()))

    @mock_bel_resources
    def test_get_or_create_modification(self, mock_get):
        # self.manager.ensure_graph_definitions(self.simple_graph, cache_objects=True)
        node_data = self.simple_graph.node[('Protein', 'HGNC', 'FADD')]
        fusion_missing = {
            FUSION: {
                PARTNER_3P: {
                    NAMESPACE: 'HGNC',
                    NAME: 'AKT1',
                },
                RANGE_3P: {
                    FUSION_MISSING: '?',
                },
                PARTNER_5P: {
                    NAMESPACE: 'HGNC',
                    NAME: 'EGFR'
                },
                RANGE_5P: {
                    FUSION_MISSING: '?',
                }
            }
        }
        fusion_full = {
            FUSION: {
                PARTNER_3P: {
                    NAMESPACE: 'HGNC',
                    NAME: 'AKT1',
                },
                RANGE_3P: {
                    FUSION_REFERENCE: 'A',
                    FUSION_START: 'START_1',
                    FUSION_STOP: 'STOP_1',
                },
                PARTNER_5P: {
                    NAMESPACE: 'HGNC',
                    NAME: 'EGFR'
                },
                RANGE_5P: {
                    FUSION_REFERENCE: 'E',
                    FUSION_START: 'START_2',
                    FUSION_STOP: 'STOP_2',
                }
            }
        }
        hgvs = {
            KIND: HGVS,
            IDENTIFIER: 'hgvs_ident'
        }
        fragment_missing = {
            KIND: FRAGMENT,
            FRAGMENT_MISSING: '?',
        }
        fragment_full = {
            KIND: FRAGMENT,
            FRAGMENT_START: 'START_FRAG',
            FRAGMENT_STOP: 'STOP_FRAG'
        }
        gmod = {
            KIND: GMOD,
            IDENTIFIER: {
                NAMESPACE: 'test_NS',
                NAME: 'test_GMOD'
            }
        }
        pmod_simple = {
            KIND: PMOD,
            IDENTIFIER: {
                NAMESPACE: 'test_NS',
                NAME: 'test_PMOD'
            }
        }
        pmod_full = {
            KIND: PMOD,
            IDENTIFIER: {
                NAMESPACE: 'test_NS',
                NAME: 'test_PMOD_2'
            },
            PMOD_CODE: 'Tst',
            PMOD_POSITION: 12,
        }

        hgnc_url = self.simple_graph.namespace_url['HGNC']
        AKT1_object = self.manager.namespace_object_cache[hgnc_url]['AKT1']
        EGFR_object = self.manager.namespace_object_cache[hgnc_url]['EGFR']

        fusion_missing_hash = hashlib.sha512(json.dumps({
            'modType': FUSION,
            'p3Partner': AKT1_object,
            'p5Partner': EGFR_object,
            'p3Missing': '?',
            'p5Missing': '?',
        }, sort_keys=True).encode('utf-8')).hexdigest()
        fusion_full_hash = hashlib.sha512(json.dumps({
            'modType': FUSION,
            'p3Partner': AKT1_object,
            'p5Partner': EGFR_object,
            'p3Reference': 'A',
            'p3Start': 'START_1',
            'p3Stop': 'STOP_1',
            'p5Reference': 'E',
            'p5Start': 'START_2',
            'p5Stop': 'STOP_2'
        }, sort_keys=True).encode('utf-8')).hexdigest()
        hgvs_hash = hashlib.sha512(json.dumps({
            'modType': HGVS,
            'variantString': 'hgvs_ident'
        }, sort_keys=True).encode('utf-8')).hexdigest()
        fragment_missing_hash = hashlib.sha512(json.dumps({
            'modType': FRAGMENT,
            'p3Missing': '?'
        }, sort_keys=True).encode('utf-8')).hexdigest()
        fragment_full_hash = hashlib.sha512(json.dumps({
            'modType': FRAGMENT,
            'p3Start': 'START_FRAG',
            'p3Stop': 'STOP_FRAG'
        }, sort_keys=True).encode('utf-8')).hexdigest()
        gmod_hash = hashlib.sha512(json.dumps({
            'modType': GMOD,
            'modNamespace': 'test_NS',
            'modName': 'test_GMOD'
        }, sort_keys=True).encode('utf-8')).hexdigest()
        pmod_simple_hash = hashlib.sha512(json.dumps({
            'modType': PMOD,
            'modNamespace': 'test_NS',
            'modName': 'test_PMOD',
            'aminoA': None,
            'position': None
        }, sort_keys=True).encode('utf-8')).hexdigest()
        pmod_full_hash = hashlib.sha512(json.dumps({
            'modType': PMOD,
            'modNamespace': 'test_NS',
            'modName': 'test_PMOD_2',
            'aminoA': 'Tst',
            'position': 12
        }, sort_keys=True).encode('utf-8')).hexdigest()

        # Create
        node_data.update(fusion_missing)
        fusion_missing_ls = self.manager.get_or_create_modification(self.simple_graph, node_data)
        self.assertIsInstance(fusion_missing_ls, list)
        self.assertIsInstance(fusion_missing_ls[0], models.Modification)
        self.assertEqual(fusion_missing[FUSION], fusion_missing_ls[0].data['mod_data'])

        self.assertIn(fusion_missing_hash, self.manager.object_cache['modification'])

        # Get
        reloaded_fusion_missing_ls = self.manager.get_or_create_modification(self.simple_graph, node_data)
        self.assertEqual(fusion_missing_ls, reloaded_fusion_missing_ls)

        # Create
        node_data.update(fusion_full)
        fusion_full_ls = self.manager.get_or_create_modification(self.simple_graph, node_data)
        self.assertIsInstance(fusion_full_ls, list)
        self.assertIsInstance(fusion_full_ls[0], models.Modification)
        self.assertEqual(fusion_full[FUSION], fusion_full_ls[0].data['mod_data'])

        self.assertIn(fusion_full_hash, self.manager.object_cache['modification'])

        # Get
        reloaded_fusion_full_ls = self.manager.get_or_create_modification(self.simple_graph, node_data)
        self.assertEqual(fusion_full_ls, reloaded_fusion_full_ls)

        del node_data[FUSION]

        # Create
        node_data[VARIANTS] = [hgvs]
        hgvs_ls = self.manager.get_or_create_modification(self.simple_graph, node_data)
        self.assertEqual(hgvs, hgvs_ls[0].data['mod_data'])

        self.assertIn(hgvs_hash, self.manager.object_cache['modification'])

        # Get
        reloaded_hgvs_ls = self.manager.get_or_create_modification(self.simple_graph, node_data)
        self.assertEqual(hgvs_ls, reloaded_hgvs_ls)

        # Create
        node_data[VARIANTS] = [fragment_missing]
        fragment_missing_ls = self.manager.get_or_create_modification(self.simple_graph, node_data)
        self.assertEqual(fragment_missing, fragment_missing_ls[0].data['mod_data'])

        self.assertIn(fragment_missing_hash, self.manager.object_cache['modification'])

        # Get
        reloaded_fragment_missing_ls = self.manager.get_or_create_modification(self.simple_graph, node_data)
        self.assertEqual(fragment_missing_ls, reloaded_fragment_missing_ls)

        # Create
        node_data[VARIANTS] = [fragment_full]
        fragment_full_ls = self.manager.get_or_create_modification(self.simple_graph, node_data)
        self.assertEqual(fragment_full, fragment_full_ls[0].data['mod_data'])

        self.assertIn(fragment_full_hash, self.manager.object_cache['modification'])

        # Get
        reloaded_fragment_full_ls = self.manager.get_or_create_modification(self.simple_graph, node_data)
        self.assertEqual(fragment_full_ls, reloaded_fragment_full_ls)

        # Create
        node_data[VARIANTS] = [gmod]
        gmod_ls = self.manager.get_or_create_modification(self.simple_graph, node_data)
        self.assertEqual(gmod, gmod_ls[0].data['mod_data'])

        self.assertIn(gmod_hash, self.manager.object_cache['modification'])

        # Get
        reloaded_gmod_ls = self.manager.get_or_create_modification(self.simple_graph, node_data)
        self.assertEqual(gmod_ls, reloaded_gmod_ls)

        # Create
        node_data[VARIANTS] = [pmod_simple]
        pmod_simple_ls = self.manager.get_or_create_modification(self.simple_graph, node_data)
        self.assertEqual(pmod_simple, pmod_simple_ls[0].data['mod_data'])

        self.assertIn(pmod_simple_hash, self.manager.object_cache['modification'])

        # Get
        reloaded_pmod_simple_ls = self.manager.get_or_create_modification(self.simple_graph, node_data)
        self.assertEqual(pmod_simple_ls, reloaded_pmod_simple_ls)

        # Create
        node_data[VARIANTS] = [pmod_full]
        pmod_full_ls = self.manager.get_or_create_modification(self.simple_graph, node_data)
        self.assertEqual(pmod_full, pmod_full_ls[0].data['mod_data'])

        self.assertIn(pmod_full_hash, self.manager.object_cache['modification'])

        # Get
        reloaded_pmod_full_ls = self.manager.get_or_create_modification(self.simple_graph, node_data)
        self.assertEqual(pmod_full_ls, reloaded_pmod_full_ls)

        # Every modification was added only once to the object cache
        self.assertEqual(8, len(self.manager.object_cache['modification'].keys()))


@unittest.skipUnless('PYBEL_TEST_EXPERIMENTAL' in os.environ, 'Experimental features not ready for Travis')
class TestQueryNode(TemporaryCacheMixin, BelReconstitutionMixin):
    """Tests that the cache can be queried"""

    def setUp(self):
        super(TestQueryNode, self).setUp()
        self.graph = pybel.from_path(test_bel_simple, manager=self.manager, allow_nested=True)
        self.manager.insert_graph(self.graph, store_parts=True)

        self.akt1_dict = {
=======
    def test_query_node(self, mock_get):
        akt1_dict = {
>>>>>>> d34cd694
            'key': ('Protein', 'HGNC', 'AKT1'),
            'data': {
                FUNCTION: 'Protein',
                NAMESPACE: 'HGNC',
                NAME: 'AKT1'
            }
        }

        node_list = self.manager.get_node(bel='p(HGNC:AKT1)')
        self.assertEqual(len(node_list), 1)

        node_dict_list = self.manager.get_node(bel='p(HGNC:AKT1)', as_dict_list=True)
        self.assertIn(akt1_dict, node_dict_list)

        node_dict_list2 = self.manager.get_node(namespace='HG%', as_dict_list=True)
        self.assertEqual(len(node_dict_list2), 4)
        self.assertIn(akt1_dict, node_dict_list2)

        node_dict_list3 = self.manager.get_node(name='%A%', as_dict_list=True)
        self.assertEqual(len(node_dict_list3), 3)
        self.assertIn(akt1_dict, node_dict_list3)

        protein_list = self.manager.get_node(type='Protein')
        self.assertEqual(len(protein_list), 4)

    @mock_bel_resources
    def test_query_edge(self, mock_get):
        fadd_casp = {
            'source': {
                'node': (('Protein', 'HGNC', 'FADD'), {
                    FUNCTION: 'Protein',
                    NAMESPACE: 'HGNC',
                    NAME: 'FADD'
                }),
                'key': ('Protein', 'HGNC', 'FADD')
            },
            'target': {
                'node': (('Protein', 'HGNC', 'CASP8'), {
                    FUNCTION: 'Protein',
                    NAMESPACE: 'HGNC',
                    NAME: 'CASP8'
                }),
                'key': ('Protein', 'HGNC', 'CASP8')
            },
            'data': {
                RELATION: 'increases',
                ANNOTATIONS: {
                    'Species': '10116'
                },
                CITATION: {
                    CITATION_TYPE: "PubMed",
                    CITATION_NAME: "That other article from last week",
                    CITATION_REFERENCE: "123456"
                },
                EVIDENCE: "Evidence 3"
            },
            'key': 0
        }

        edge_list = self.manager.get_edge(bel="p(HGNC:EGFR) decreases p(HGNC:FADD)")
        self.assertEqual(len(edge_list), 1)

        # relation like, data
        increased_list = self.manager.get_edge(relation='increase%', as_dict_list=True)
        self.assertEqual(len(increased_list), 2)
        self.assertIn(fadd_casp, increased_list)

        # evidence like, data
        evidence_list = self.manager.get_edge(evidence='%3%', as_dict_list=True)
        self.assertEqual(len(increased_list), 2)
        self.assertIn(fadd_casp, evidence_list)

        # no result
        empty_list = self.manager.get_edge(source='p(HGNC:EGFR)', relation='increases', as_dict_list=True)
        self.assertEqual(len(empty_list), 0)

        # source, relation, data
        source_list = self.manager.get_edge(source='p(HGNC:FADD)', relation='increases', as_dict_list=True)
        self.assertEqual(len(source_list), 1)
        self.assertIn(fadd_casp, source_list)

    @mock_bel_resources
    def test_query_citation(self, mock_get):
        citation_1 = {
            CITATION_TYPE: "PubMed",
            CITATION_NAME: "That one article from last week",
            CITATION_REFERENCE: "123455",
            CITATION_DATE: "2012-01-31",
            CITATION_AUTHORS: "Example Author|Example Author2"
        }
        citation_2 = {
            CITATION_TYPE: "PubMed",
            CITATION_NAME: "That other article from last week",
            CITATION_REFERENCE: "123456"
        }
        evidence_citation = {
            CITATION: citation_1,
            EVIDENCE: 'Evidence 1 w extra notes'
        }
        evidence_citation_2 = {
            CITATION: citation_1,
            EVIDENCE: 'Evidence 2'
        }
        evidence_citation_3 = {
            CITATION: citation_2,
            EVIDENCE: "Evidence 3"
        }

        # type
        object_list = self.manager.get_citation(type='PubMed')
        self.assertEqual(len(object_list), 2)

        # type, reference, data
        reference_list = self.manager.get_citation(type='PubMed', reference='123456', as_dict_list=True)
        self.assertEqual(len(reference_list), 1)
        self.assertIn(citation_2, reference_list)

        # author
        author_list = self.manager.get_citation(author="Example%")
        self.assertEqual(len(author_list), 1)

        # author, data
        author_dict_list = self.manager.get_citation(author="Example Author", as_dict_list=True)
        self.assertIn(citation_1, author_dict_list)

        # author list, data
        author_dict_list2 = self.manager.get_citation(author=["Example Author", "Example Author2"], as_dict_list=True)
        self.assertIn(citation_1, author_dict_list2)

        # type, name, data
        name_dict_list = self.manager.get_citation(type='PubMed', name="That other article from last week",
                                                   as_dict_list=True)
        self.assertEqual(len(name_dict_list), 1)
        self.assertIn(citation_2, name_dict_list)

        # type, name like, data
        name_dict_list2 = self.manager.get_citation(type='PubMed', name="%article from%", as_dict_list=True)
        self.assertEqual(len(name_dict_list2), 2)
        self.assertIn(citation_1, name_dict_list2)
        self.assertIn(citation_2, name_dict_list2)

        # type, name, evidence, data
        evidence_dict_list = self.manager.get_citation(type='PubMed', name="That other article from last week",
                                                       evidence=True, as_dict_list=True)
        self.assertEqual(len(name_dict_list), 1)
        self.assertIn(evidence_citation_3, evidence_dict_list)

        # type, evidence like, data
        evidence_dict_list2 = self.manager.get_citation(type='PubMed', evidence_text='%Evi%', as_dict_list=True)
        self.assertEqual(len(evidence_dict_list2), 3)
        self.assertIn(evidence_citation, evidence_dict_list2)
        self.assertIn(evidence_citation_2, evidence_dict_list2)
        self.assertIn(evidence_citation_3, evidence_dict_list2)

    @mock_bel_resources
    def test_query_network(self, mock_get):
        pass

@unittest.skipUnless('PYBEL_TEST_EXPERIMENTAL' in os.environ, 'Experimental features not ready for Travis')
class TestFilter(FleetingTemporaryCacheMixin, BelReconstitutionMixin):
    """Tests that a graph can be reconstructed from the edge and node relational tables in the database

    1. Load graph (test BEL 1 or test thorough)
    2. Add sentinel annotation to ALL edges
    3. Store graph
    4. Query for all edges with sentinel annotation
    5. Compare to original graph
    """

    def setUp(self):
        super(TestFilter, self).setUp()
        self.graph = pybel.from_path(test_bel_thorough, manager=self.manager, allow_nested=True)

    @mock_bel_resources
    def test_database_edge_filter(self, mock_get):
        self.help_database_edge_filter(test_bel_simple, self.bel_simple_reconstituted)

    @mock_bel_resources
    def test_database_edge_filter(self, mock_get):
        self.help_database_edge_filter(test_bel_thorough, self.bel_thorough_reconstituted)

    # TODO switch sentinel annotation to cell line
    def help_database_edge_filter(self, path, compare, annotation_tag='CellLine',
                                  value_tag='mouse x rat hybridoma cell line cell'):
        """Helps to test the graph that is created by a specific annotation.

        :param str path: Path to the test BEL file.
        :param types.FunctionType compare: Method that should be used to compare the original and resulting graph.
        :param str annotation_tag: Annotation that marks the nodes with an annotation.
        :param str value_tag: Annotation value for the given sentinel_annotation.
        """
        original = pybel.from_path(path, manager=self.manager)

        compare(original)

        for u, v, k in original.edges(keys=True):
            original.edge[u][v][k][annotation_tag] = value_tag

        self.manager.insert_graph(original, store_parts=True)

        reloaded = self.manager.rebuild_by_edge_filter(**{ANNOTATIONS: {annotation_tag: value_tag}})

        for u, v, k in reloaded.edges(keys=True):
            del reloaded.edge[u][v][k][annotation_tag]

        compare(reloaded, check_metadata=False)


if __name__ == '__main__':
    unittest.main()<|MERGE_RESOLUTION|>--- conflicted
+++ resolved
@@ -6,8 +6,9 @@
 import unittest
 from collections import Counter
 
+import sqlalchemy.exc
+
 import pybel
-import sqlalchemy.exc
 from pybel import from_path
 from pybel.constants import *
 from pybel.manager import models
@@ -17,10 +18,10 @@
 from tests.constants import test_bel_thorough, expected_test_thorough_metadata
 from tests.mocks import mock_bel_resources
 
-try:
-    import cPickle as pickle
-except ImportError:
-    import pickle
+#try:
+#    import cPickle as pickle
+#except ImportError:
+#    import pickle
 
 log = logging.getLogger(__name__)
 
@@ -68,14 +69,6 @@
         self.assertEqual(self.graph.name, exact_name_version.name)
         self.assertEqual('1.0.1', exact_name_version.version)
 
-<<<<<<< HEAD
-class TestGraphCacheSimple(TemporaryCacheMixin, BelReconstitutionMixin):
-    def setUp(self):
-        super(TestGraphCacheSimple, self).setUp()
-        self.simple_graph = pybel.from_path(test_bel_simple, manager=self.manager)
-        self.manager.ensure_graph_definitions(self.simple_graph, cache_objects=True)
-        self.manager.ensure_namespace(GOCC_LATEST, cache_objects=True)
-=======
 
 # FIXME @kono need proper deletion cascades
 @unittest.skipUnless('PYBEL_TEST_EXPERIMENTAL' in os.environ, 'Experimental features not ready for Travis')
@@ -92,7 +85,6 @@
 
         cls.graph = get_graph()
         cls.network = cls.manager.insert_graph(cls.graph, store_parts=True)
->>>>>>> d34cd694
 
     @mock_bel_resources
     def test_get_or_create_node(self, mock_get):
@@ -139,8 +131,8 @@
                                             expected_test_simple_metadata[METADATA_VERSION])
         self.bel_simple_reconstituted(g2)
 
-    @mock_bel_resources
-<<<<<<< HEAD
+
+    @mock_bel_resources
     def test_get_or_create_citation(self, mock_get):
         basic_citation = {
             CITATION_TYPE: 'PubMed',
@@ -674,20 +666,10 @@
         self.assertEqual(8, len(self.manager.object_cache['modification'].keys()))
 
 
-@unittest.skipUnless('PYBEL_TEST_EXPERIMENTAL' in os.environ, 'Experimental features not ready for Travis')
-class TestQueryNode(TemporaryCacheMixin, BelReconstitutionMixin):
-    """Tests that the cache can be queried"""
-
-    def setUp(self):
-        super(TestQueryNode, self).setUp()
-        self.graph = pybel.from_path(test_bel_simple, manager=self.manager, allow_nested=True)
-        self.manager.insert_graph(self.graph, store_parts=True)
-
-        self.akt1_dict = {
-=======
+
+    @mock_bel_resources
     def test_query_node(self, mock_get):
         akt1_dict = {
->>>>>>> d34cd694
             'key': ('Protein', 'HGNC', 'AKT1'),
             'data': {
                 FUNCTION: 'Protein',
@@ -842,9 +824,6 @@
         self.assertIn(evidence_citation_2, evidence_dict_list2)
         self.assertIn(evidence_citation_3, evidence_dict_list2)
 
-    @mock_bel_resources
-    def test_query_network(self, mock_get):
-        pass
 
 @unittest.skipUnless('PYBEL_TEST_EXPERIMENTAL' in os.environ, 'Experimental features not ready for Travis')
 class TestFilter(FleetingTemporaryCacheMixin, BelReconstitutionMixin):
