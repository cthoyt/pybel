--- conflicted
+++ resolved
@@ -154,13 +154,10 @@
                 function=n_info.function,
                 variants=n_info.variants
             )
-<<<<<<< HEAD
-=======
             for match in matches:
                 self.assertIsInstance(match, BaseEntity)
             for match in matches:
                 _rm_mongo_keys(match)
->>>>>>> 6aa6b668
 
             self.assertIn(node, matches)
 
